--- conflicted
+++ resolved
@@ -119,11 +119,7 @@
         'jupyter',
     ],
 
-<<<<<<< HEAD
-    'matproj': ['atomate', 'gpcam'],
-=======
     'matproj': ['atomate', 'gpcam', 'pymongo'],
->>>>>>> 7816df75
 
     'scrn-video': [
         'pygame',
