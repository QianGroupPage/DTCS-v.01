"""Core functionality for simulating chemistry experiments.

Exports:
    solve_rsys_ode(): Gives a time-series solution for a RxnSystem by solving
        its ODE-system.

Usage:
    Mostly internal.
"""

import collections

import numpy as np
from scipy import integrate


def solve_rsys_ode(rsys, time_max: float, end_when_settled: bool, **options):
    """Simulate the given reaction system over time.

    Private in case we want to add multiple possible solving methods.

    Args:
        rsys: ReactionsSystem, the reaction system to simulate
        time_max: The time until which to simulate.
        **options: Forwarded to scipy.integrate.solve_ivp

    Returns:
        A Solution object describing the solution.
    """

    ode_func = rsys.get_ode_functions()
    num_species = len(rsys._symbols)

    # schedule, a dictionary {time : [amount to add for species no. index]}
    schedule = collections.defaultdict(lambda: [0] * num_species)
    for index in range(num_species):
        for time, amount in rsys.scheduler[index].items():
            schedule[time][index] += amount

    # This is an ordered list of all the times at which we add/remove stuff.
    time_breaks = sorted(schedule.keys())

    # Do the simulation in broken pieces
    current_concs = [0] * num_species
    current_time = time_breaks.pop(0)  # Guaranteed to be 0

    while current_time < time_max:
        # Get next_time, the end of the interval we're simulating this step.
        if len(time_breaks) > 0:
            next_time = time_breaks.pop(0)
        else:
            next_time = time_max

        # Add the respective amounts for this timestep.
        for index, amount in enumerate(schedule[current_time]):
            current_concs[index] += amount

        events = None
        if end_when_settled:
            events = settle_event_creator()

        partial_sol = integrate.solve_ivp(ode_func, (current_time, next_time),
                                          current_concs, events=events, **options)

        # Add the partial solution to the whole solution.
        if current_time == 0:
            sol_t = partial_sol.t
            sol_y = partial_sol.y
        else:
            sol_t = np.append(sol_t, partial_sol.t)
            sol_y = np.append(sol_y, partial_sol.y, axis=1)

        # Loop; set current_concs to the new ones and curren_time to the next one
        for index in range(num_species):
            current_concs[index] = sol_y[index][len(sol_y[index]) - 1]
        current_time = next_time

    # Set y for concentration equations, which the ODE solver does't calculate.
    for index, func in rsys.get_conc_functions().items():
        for tindex in range(sol_t.size):
            sol_y[index][tindex] = func(sol_t[tindex], sol_y[:, tindex])

    return sol_t, sol_y

<<<<<<< HEAD

SETTLE_EVENT_THRESHOLD = 5e-7
def settle_event_creator():
    last_y = None
    
    def settle(t, y):
        nonlocal last_y
        if last_y is None:
            last_y = np.array(y)
        diff = abs(np.sum(np.array(y) - last_y))
        if diff < SETTLE_EVENT_THRESHOLD:
            return 0
        last_y = np.array(y)
        print(diff)
        return diff
    settle.terminal = True
    return settle
=======
def solve_rsys_ode_till_eq(rsys, **options):
    # TODO: stub, please remove me once this is implemented
    return solve_rsys_ode(rsys, time_max=100, **options)
>>>>>>> 07046ce1
<|MERGE_RESOLUTION|>--- conflicted
+++ resolved
@@ -82,9 +82,10 @@
 
     return sol_t, sol_y
 
-<<<<<<< HEAD
 
 SETTLE_EVENT_THRESHOLD = 5e-7
+
+
 def settle_event_creator():
     last_y = None
     
@@ -100,8 +101,8 @@
         return diff
     settle.terminal = True
     return settle
-=======
+
+
 def solve_rsys_ode_till_eq(rsys, **options):
     # TODO: stub, please remove me once this is implemented
-    return solve_rsys_ode(rsys, time_max=100, **options)
->>>>>>> 07046ce1
+    return solve_rsys_ode(rsys, time_max=100, **options)