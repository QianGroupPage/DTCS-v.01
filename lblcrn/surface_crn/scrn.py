from lblcrn.surface_crn.surface_crns import SurfaceCRNQueueSimulator

from lblcrn.surface_crn.surface_crns.simulators.queue_simulator import *
from lblcrn.surface_crn.surface_crns.readers.manifest_readers import read_manifest
from lblcrn.surface_crn.surface_crns.options.option_processor import SurfaceCRNOptionParser
from lblcrn.surface_crn.results import Results
from lblcrn.common import color_to_HEX
from lblcrn.surface_crn.api_adapter.api_adapt import generate_manifest_stream, generate_surface,\
    HexGridPlusIntersectionDisplay
import os
from shutil import rmtree


def scrn_simulate(rxns, time_max=100, lattice=None, display_class=None, video=False, spectra_in_video=True,
                  spectra_average_duration=2, species_tracked=[], manifest_file=""):
    """
    :param rxns:
    :param time_max:
    :param lattice:
    :param display_class:
    :param video:
    :param concentrations:
    :param species_tracked: a list of sympy symbols or strings representing each species
    :param manifest_file:
    :return:
    """
    if not manifest_file:
        manifest = generate_manifest_stream(rxns, time_max)
    else:
        manifest = manifest_file

    if not species_tracked:
        species_tracked = list(rxns.get_symbols())
    if not lattice:
        surface = generate_surface(rsys=rxns)
    else:
        surface = lattice
    #  TODO: infer spectra's scale from here.
    times, concs = simulate_without_display(manifest, surface, [str(s) for s in species_tracked], rxns)
    if manifest_file:
        r = Results.from_concs_times(manifest_file, rxns, concs, times)
    else:
        r = Results.from_concs_times("".join(list(manifest)), rxns, concs, times)

    video_link = None
    if video:
        # Generate the file stream again after it's used.
        if not manifest_file:
            manifest = generate_manifest_stream(rxns, time_max)
        video_link = get_video_link(manifest)
        # Generate the file stream again after it's used.
        if not manifest_file:
            manifest = generate_manifest_stream(rxns, time_max)
        # TODO: check to not overwrite the video files.
        frames_link = get_frames_link(manifest)
        if os.path.isdir(frames_link):
            rmtree(frames_link)
        # Generate the file stream again after it's used.
        if not manifest_file:
            manifest = generate_manifest_stream(rxns, time_max)
        if not lattice:
            surface = generate_surface(rsys=rxns)
        else:
            surface = lattice

        # TODO: fix the issue that the video will fail if there is already file in
        # the frames folder.
        # TODO: progress bar for the video
        # TODO: add this as an argument spectra_max_conc=r.df_raw.max()
        simulate_with_display(manifest, surface, rxns=rxns, spectra_in_video=spectra_in_video,
                              running_average=spectra_average_duration, spectra_max_conc=r.df_raw.to_numpy().max())
    r.video = video_link

    # TODO: warn the user if termination is early.
    return r


def get_opts(manifest):
    '''
    Process a stream into an options file.
    '''
    manifest_options = read_manifest(manifest)
    return SurfaceCRNOptionParser(manifest_options)


def get_video_link(manifest):
    """
    :param manifest: a stream or file name of manifest file
    :return: the link where the video would be stored.
    """
    opts = get_opts(manifest)
    return f"{opts.capture_directory}/{opts.movie_title}.mp4"


# TODO: cleanup
def get_frames_link(manifest):
    opts = get_opts(manifest)
    return f"{opts.capture_directory}/frames"


def simulate_with_display(manifest_file, lattice, rxns=None, spectra_in_video=True, running_average=10,
                          spectra_max_conc=-1):
    if rxns.surface.structure == "hexagon":
        display_class = HexGridPlusIntersectionDisplay
    else:
        display_class = None
    SurfaceCRNQueueSimulator.simulate_surface_crn(manifest_file, display_class, init_state=lattice, rxns=rxns,
                                                  spectra_in_video=spectra_in_video, running_average=running_average,
                                                  spectra_max_conc=spectra_max_conc)



<<<<<<< HEAD
    :param surface: a surface structure
    :param rsys: a rxn system
    """
    # TODO: add this function after the replicability issue is fixed.
    return
    sm = rsys.species_manager
    size_dict = {s.name: s.size for s in sm.large_species}
    seen = set()
    for s in surface:
        if s not in seen and s.state in size_dict:
            group_size = size_dict[s.state]
            # Build the group
            free_neighbors = []
            for t in s.neighbors:
                n = t[0]
                if n not in seen and n.state in rsys.surface_names:
                    free_neighbors.append(n)
                seen.add(n)
            seen.add(s)

            # TODO: make sure that this doesn't screw up the random seed system
            # Pick from free neighbors as part of the group
            group = random.sample(free_neighbors, group_size - 1) + [s]

            for n in group:
                n.group = group
                n.state = s.state
=======
>>>>>>> 42d0edca


def simulate_without_display(manifest_file, lattice, species_tracked, rxns):
    '''
    Run until completion or max time, storing an array of species counts at
    the times of each reaction, along with an array of times. At the end,
    display a graph of species concentrations as they change.
    '''
    manifest_options = read_manifest(manifest_file)

    opts = SurfaceCRNOptionParser(manifest_options)
    if not lattice:
        # If no grid is made, use the inåitial grid
        lattice = opts.grid

<<<<<<< HEAD
    # print(lattice)
    # TODO: something similar for the videos
    add_groups(lattice, rxns)
    # print(lattice)

=======
    # add_groups(lattice, rxns)
>>>>>>> 42d0edca
    simulator = QueueSimulator(surface=lattice,
                               transition_rules=opts.transition_rules,
                               seed=opts.rng_seed,
                               simulation_duration=opts.max_duration,
                               rxns=rxns)

    times = [0]
    concs = dict()
    for species in species_tracked:
        concs[species] = [0]
    for node in lattice:
        if node.state in concs:
            concs[node.state][0] += 1
    while not simulator.done():
        next_rxn = simulator.process_next_reaction()
        if next_rxn is None:
            break
        times.append(next_rxn.time)
        for species in species_tracked:
            concs[species].append(concs[species][-1])
        # Very simple mechanism, one reaction at a time.
        for reactant in next_rxn.rule.inputs:
            if reactant in concs:
                concs[reactant][-1] -= 1
        for product in next_rxn.rule.outputs:
            if product in concs:
                concs[product][-1] += 1

    return times, concs<|MERGE_RESOLUTION|>--- conflicted
+++ resolved
@@ -109,39 +109,6 @@
                                                   spectra_max_conc=spectra_max_conc)
 
 
-
-<<<<<<< HEAD
-    :param surface: a surface structure
-    :param rsys: a rxn system
-    """
-    # TODO: add this function after the replicability issue is fixed.
-    return
-    sm = rsys.species_manager
-    size_dict = {s.name: s.size for s in sm.large_species}
-    seen = set()
-    for s in surface:
-        if s not in seen and s.state in size_dict:
-            group_size = size_dict[s.state]
-            # Build the group
-            free_neighbors = []
-            for t in s.neighbors:
-                n = t[0]
-                if n not in seen and n.state in rsys.surface_names:
-                    free_neighbors.append(n)
-                seen.add(n)
-            seen.add(s)
-
-            # TODO: make sure that this doesn't screw up the random seed system
-            # Pick from free neighbors as part of the group
-            group = random.sample(free_neighbors, group_size - 1) + [s]
-
-            for n in group:
-                n.group = group
-                n.state = s.state
-=======
->>>>>>> 42d0edca
-
-
 def simulate_without_display(manifest_file, lattice, species_tracked, rxns):
     '''
     Run until completion or max time, storing an array of species counts at
@@ -155,15 +122,7 @@
         # If no grid is made, use the inåitial grid
         lattice = opts.grid
 
-<<<<<<< HEAD
-    # print(lattice)
-    # TODO: something similar for the videos
-    add_groups(lattice, rxns)
-    # print(lattice)
-
-=======
     # add_groups(lattice, rxns)
->>>>>>> 42d0edca
     simulator = QueueSimulator(surface=lattice,
                                transition_rules=opts.transition_rules,
                                seed=opts.rng_seed,
