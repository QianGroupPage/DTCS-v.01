--- conflicted
+++ resolved
@@ -77,14 +77,9 @@
 MOVIE_SUBDIRECTORY = "movies"
 DEBUG_SUBDIRECTORY = "debug"
 FRAME_SUBDIRECTORY = "frames"
-<<<<<<< HEAD
 CUTOFF_TIME     = 600000000 # Cut off simulation at 10 minutes
 CUTOFF_SIZE     = 10000 * 500000000000 # Cut off simulation at roughly 1000 frames for
-=======
-CUTOFF_TIME     = 6000 # Cut off simulation at 10 minutes
-CUTOFF_SIZE     = 10000 * 500000 # Cut off simulation at roughly 1000 frames for
->>>>>>> 3e90c657
-                                # a typical image size.
+                                       # a typical image size.
 
 #############
 # VARIABLES #
