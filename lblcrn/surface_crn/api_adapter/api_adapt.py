--- conflicted
+++ resolved
@@ -154,12 +154,8 @@
         color = colors[s]
         if isinstance(color, str):
             color = (c for c in color_to_RGB(color))
-<<<<<<< HEAD
-        color_strs += str(s) + ": " + str(color) + "\n"
-=======
+
         color_strs += s.name + ": " + str(color) + "\n"
-
->>>>>>> 78858078
     return f"""!START_COLORMAP\n{color_strs}!END_COLORMAP\n"""
 
 
@@ -209,9 +205,10 @@
     '''
     def __init__(self, x_size, y_size, wrap = False):
         if not isinstance(x_size, int) or not isinstance(y_size, int):
-            raise TypeException("SimGrid dimensions must be integers")
+            # TODO: use TypeException here
+            raise Exception("SimGrid dimensions must be integers")
         if wrap and y_size%2 == 1:
-            raise reduc("Can't make a wrapping hex grid with an odd " + \
+            raise Exception("Can't make a wrapping hex grid with an odd " + \
                             "number of rows. It just doesn't work out.")
 
         self.x_size     = x_size
