"""Utilities for manipulating XPS data.

Exports:
    XPSExperiment: a container for simulated and experimental xps observables.

Example:
    Say you have a normal setup with a species manager, species x, y, and some
    experimental data in a pd.Series. The following is preferred:

    xps = XPSExperiment({x: 2.1, y: 3.4}, sm, experimental=experimental_data,
                        gas_interval=(-1, 0), scale_factor=0.1)
    xps.plot()

    but is equivalent to the following, which resamples with each assignment:

    xps = XPSExperiment({x: 2.1, y: 3.4}, sm)
    xps.experimental = experimental_data
    xps.gas_interval = (-1, 0)
    xps.scale_factor = 0.1
    xps.plot()
"""

<<<<<<< HEAD
from typing import Dict, List, Optional, Tuple
=======
from __future__ import annotations
import copy
from typing import Any, Dict, List, Optional, Tuple, Union
import warnings
>>>>>>> 07046ce1

from matplotlib import pyplot as plt
import monty.json
import numpy as np
import pandas as pd
from scipy import integrate
from scipy import optimize
from scipy import stats
from sklearn import metrics
import sympy as sym
from lblcrn import bulk_crn
from lblcrn.experiments import experiment
from lblcrn.experiments import time_series
from lblcrn.crn_sym.rxn_system import RxnSystem
from lblcrn.crn_sym import species
from lblcrn.common import util
from lblcrn import _echo

_PLOT_MARGIN = 5
_PLOT_RESOLUTION = 0.001
_SIGMA = 0.75 * np.sqrt(2) / (np.sqrt(2 * np.log(2)) * 2)

_REQUIRED = 'required'
_OPTIONAL = 'optional'


class XPSObservable:
    """TODO"""

    # Settings for the column names
    _SIMULATED = 'simulated'
    _EXPERIMENTAL = 'experimental'
    _CONTAMINANTS = 'contaminants'
    _DECONVOLUTED = 'deconvoluted'
    _SIM_ENV = (_SIMULATED, 'envelope')
    _EXP_CLEAN = (_EXPERIMENTAL, 'clean')
    _EXP_RAW = (_EXPERIMENTAL, 'raw')
    _GAS_PHASE = (_EXPERIMENTAL, 'gas_phase')
    _DECONV_ENV = (_DECONVOLUTED, 'envelope')

    def __init__(self, df: pd.DataFrame,
                 species_manager: species.SpeciesManager,
                 title: str = ''):
        self.df = df
        self.species_manager = species_manager
        self.title = title

    @property
    def x_range(self) -> Optional[np.ndarray]:
        """The x-values, energies, on which there is data."""
        return np.asarray(self.df.index)

    # TODO: Perhaps add an 'envelopes' property. It would be useful for
    #  error analysis and changing the opacity/line-width of all the
    #  envelopes at once.

    @property
    def gaussians(self) -> Optional[pd.DataFrame]:
        """The gaussians of the XPS observable."""
        # Columns are a pair (simulated/experimental, str/species)
        # If they're a species, we want them.
        gauss_cols = []
        if self.gas_phase is not None:
            gauss_cols.append(self._GAS_PHASE)
        for col in self.df.columns:
            if isinstance(col[1], sym.Symbol):
                gauss_cols.append(col)
        if gauss_cols:
            return self.df[gauss_cols]
        else:
            return None

    @property
    def simulated(self) -> Optional[pd.DataFrame]:
        """The simulated data. Might be None."""
        if self._SIMULATED in self.df:
            return self.df[self._SIMULATED]
        return None

    @property
    def sim_envelope(self) -> Optional[pd.Series]:
        """The simulated envelope, the sum of all species' gaussians."""
        if self._SIM_ENV in self.df:
            return self.df[self._SIM_ENV]
        return None

    @property
    def sim_gaussians(self) -> Optional[pd.DataFrame]:
        """The simulated gaussians of the XPS observable."""
        # Gaussians have a species as their column name
        gauss_cols = []
        for col in self.simulated:
            if isinstance(col, sym.Symbol):
                gauss_cols.append(col)
        if gauss_cols:
            return self.simulated[gauss_cols]
        else:
            return None

    @property
    def experimental(self) -> Optional[pd.DataFrame]:
        """The experimental data. Might be None."""
        if self._EXPERIMENTAL in self.df:
            return self.df[self._EXPERIMENTAL]
        return None

    @property
    def exp_clean(self) -> Optional[pd.Series]:
        """The experimental data without the gas phase or contaminants."""
        if self._EXP_CLEAN in self.df:
            return self.df[self._EXP_CLEAN]
        return None

    @property
    def exp_raw(self) -> Optional[pd.Series]:
        """The raw experimental data. Might be None."""
        if self._EXP_RAW in self.df:
            return self.df[self._EXP_RAW]
        return None

    @property
    def gas_phase(self) -> Optional[pd.Series]:
        """The gas phase part of the spectrum. Might be None."""
        if self._GAS_PHASE in self.df:
            return self.df[self._GAS_PHASE]
        return None

    @property
    def contaminants(self) -> Optional[pd.DataFrame]:
        """The contaminants' contribution to the spectrum."""
        if self._CONTAMINANTS in self.df:
            return self.df[self._CONTAMINANTS]
        return None

    @property
    def deconvoluted(self) -> Optional[pd.DataFrame]:
        """All of the deconvolution data."""
        if self._DECONVOLUTED in self.df:
            return self.df[self._DECONVOLUTED]
        return None

    @property
    def deconv_envelope(self) -> Optional[pd.Series]:
        """The envelope of the deconvoluted experimental data."""
        if self._DECONV_ENV in self.df:
            return self.df[self._DECONV_ENV]
        return None

    @property
    def deconv_gaussians(self) -> Optional[pd.DataFrame]:
        """The deconvoluted gaussians of the XPS observable."""
        # Gaussians have a species as their column name
        gauss_cols = []
        for col in self.deconvoluted:
            if isinstance(col, sym.Symbol):
                gauss_cols.append(col)
        if gauss_cols:
            return self.deconvoluted[gauss_cols]
        else:
            return None

    def plot(self, ax: plt.Axes = None,
             only: bool = False,
             species: Optional[Union[List[sym.Symbol], sym.Symbol]] = None,
             ignore: Optional[Union[List[sym.Symbol], sym.Symbol]] = None,
             peak_lines: Optional[Union[dict, bool]] = None,
             gaussians: Optional[Union[dict, bool]] = None,
             simulated: Optional[Union[dict, bool]] = None,
             sim_envelope: Optional[Union[dict, bool]] = None,
             sim_gaussians: Optional[Union[dict, bool]] = None,
             experimental: Optional[Union[dict, bool]] = None,
             exp_clean: Optional[Union[dict, bool]] = None,
             exp_raw: Optional[Union[dict, bool]] = None,
             gas_phase: Optional[Union[dict, bool]] = None,
             contaminants: Optional[Union[dict, bool]] = None,
             deconvoluted: Optional[Union[dict, bool]] = None,
             deconv_envelope: Optional[Union[dict, bool]] = None,
             deconv_gaussians: Optional[Union[dict, bool]] = None,
             ) -> plt.Axes:
        """TODO"""
        # --- Parse Arguments ------------------------------------------------
        if ax is None:
            ax = plt.gca()

        species = experiment._get_species_not_ignored(
            species,
            ignore,
            self.species_manager.species,
        )

        # Some switches count for more than one thing.
        #  We ignore these switches if they aren't explicitly specified.
        # I don't care if this goes against PEP 8 this would be a mess!
        if gaussians is not None:
            default = gaussians or isinstance(gaussians, dict)
            if sim_gaussians is None: sim_gaussians = default
            if gas_phase is None: gas_phase = default
            if contaminants is None: contaminants = default
            if deconv_gaussians is None: deconv_gaussians = default
        if simulated is not None:
            default = simulated or isinstance(simulated, dict)
            if sim_gaussians is None: sim_gaussians = default
            if sim_envelope is None: sim_envelope = default
        if experimental is not None:
            default = experimental or isinstance(experimental, dict)
            if exp_raw is None: exp_raw = default
            if exp_clean is None: exp_clean = default
            if gas_phase is None: gas_phase = bool(experimental)
        if deconvoluted is not None:
            default = deconvoluted or isinstance(deconvoluted, dict)
            if deconv_gaussians is None: deconv_gaussians = default
            if deconv_envelope is None: deconv_envelope = default

        if peak_lines is None: peak_lines = not only
        if sim_envelope is None: sim_envelope = not only
        if sim_gaussians is None: sim_gaussians = not only
        if exp_clean is None: exp_clean = not only
        if exp_raw is None: exp_raw = not only
        if gas_phase is None: gas_phase = not only
        if contaminants is None: contaminants = not only
        if deconv_envelope is None: deconv_envelope = not only
        if deconv_gaussians is None: deconv_gaussians = not only

        # Get the gaussians we're going to be plotting
        sim_gauss_species = []
        deconv_gauss_species = []
        contam_gauss_species = []
        species_to_plot = []
        if sim_gaussians and self.sim_gaussians is not None:
            sim_gauss_species.extend(col for col in self.sim_gaussians
                                     if col in species)
        if deconv_gaussians and self.deconv_gaussians is not None:
            deconv_gauss_species.extend(col for col in self.deconv_gaussians
                                        if col in species)
        if contaminants and self.contaminants is not None:
            contam_gauss_species.extend(specie for specie in self.contaminants
                                        if specie in species)
        species_to_plot.extend(sim_gauss_species)
        species_to_plot.extend(deconv_gauss_species)
        species_to_plot.extend(contam_gauss_species)

        # --- Plotting Arguments ---------------------------------------------
        # When plotting simulated/deconvoluted species, we're going to have
        #  gaussians on top of other gaussians which might be the same color.
        #  Hence, we have different arguments for gaussians which are plotted
        #  first, second, etc.
        ordered_gauss_args = [
            dict(fill=True, ),
            dict(fill=False, brightness=0.8, ),
            dict(fill=False, brightness=0.6, ),
            dict(fill=False, brightness=0.4, ),
        ]

        # Arguments for groups
        gaussians_args = dict()
        simulated_args = dict()
        experimental_args = dict()
        deconvoluted_args = dict()

        # Args: peak_lines
        peak_line_args = dict(
            ymin=0.05,
            ymax=1,
            linestyle='dashed',
            linewidth=1
        )
        # Args: sim_envelope
        envelope_args = copy.copy(simulated_args)
        envelope_args.update(
            label='Sim. Envelope',
            color='#663d3d',
            linestyle='--',
            linewidth=3,
        )
        # Args: exp_clean
        exp_clean_args = copy.copy(experimental_args)
        exp_clean_args.update(
            label='Clean Experimental',
            color='0',
            linewidth=3,
        )
        # Args: exp_raw
        exp_raw_args = copy.copy(experimental_args)
        exp_raw_args.update(
            label='Raw Experimental',
            color='0.3',
            linestyle='-.',
            linewidth=3,
        )
        # Args: gas_phase
        gas_phase_args = copy.copy(gaussians_args)
        gas_phase_args.update(experimental_args)
        gas_phase_args.update(
            label='Gas Phase',
            color='#666666',
            fill=False,
            hatch='++'
        )
        # Args: deconv_envelope
        deconv_env_args = copy.copy(deconvoluted_args)
        deconv_env_args.update(
            label='Deconv. Envelope',
            color='#3d663d',
            linestyle=':',
            linewidth=3,
        )

        # These should be in plotting order, or else ordered_gauss_args
        #  won't work.
        # Args: sim_gaussians
        sim_gauss_args = copy.copy(gaussians_args)
        if sim_gauss_species:
            sim_gauss_args.update(ordered_gauss_args.pop(0))
        sim_gauss_args.update(simulated_args)
        sim_gauss_args.update(
            hatch='xxx',
        )
        # Args: deconv_gaussians
        deconv_gauss_args = copy.copy(gaussians_args)
        if deconv_gauss_species:
            deconv_gauss_args.update(ordered_gauss_args.pop(0))
        deconv_gauss_args.update(deconvoluted_args)
        deconv_gauss_args.update(
            hatch='///',
        )
        # Args: contaminants
        contam_args = copy.copy(gaussians_args)
        if contam_gauss_species:
            contam_args.update(ordered_gauss_args.pop(0))
        contam_args.update(
            hatch='...',
        )

        # If the user gave a dictionary, use those.
        if isinstance(gaussians, dict):
            gas_phase_args.update(gaussians)
            sim_gauss_args.update(gaussians)
            deconv_gauss_args.update(gaussians)
            contam_args.update(gaussians)
        if isinstance(simulated, dict):
            sim_gauss_args.update(simulated)
            envelope_args.update(simulated)
        if isinstance(experimental, dict):
            gas_phase_args.update(experimental)
            exp_raw_args.update(experimental)
            exp_clean_args.update(experimental)
        if isinstance(deconvoluted, dict):
            deconv_gauss_args.update(deconvoluted)
            deconv_env_args.update(deconvoluted)

        for inputted, args_dict in [(peak_lines, peak_line_args),
                                    (sim_gaussians, sim_gauss_args),
                                    (sim_envelope, envelope_args),
                                    (exp_raw, exp_raw_args),
                                    (exp_clean, exp_clean_args),
                                    (gas_phase, gas_phase_args),
                                    (contaminants, contam_args),
                                    (deconv_gaussians, deconv_gauss_args),
                                    (deconv_envelope, deconv_env_args)]:
            if isinstance(inputted, dict):
                args_dict.update(inputted)

        # --- Plot -----------------------------------------------------------
        # Function to retrieve with arguments not to be passed to pyplot,
        #  you must let it modify the dict you give it, or else it'll pass
        #  bad arguments to pyplot.
        def pop_special_args(args_dict):
            brightness = 1.0
            if 'brightness' in args_dict:
                brightness = args_dict.pop('brightness')
            return brightness

        if peak_lines and species_to_plot:
            brightness = pop_special_args(peak_line_args)
            for specie in species_to_plot:
                for orbital in self.species_manager[specie].orbitals:
                    if orbital.binding_energy not in self.x_range:
                        continue
                    color = self.species_manager.color(specie)
                    color = util.scale_color_brightness(color, brightness)

                    ax.axvline(x=orbital.binding_energy,
                               color=color,
                               **peak_line_args)

        if gas_phase and self.gas_phase is not None:
            _ = pop_special_args(gas_phase_args)
            ax.fill(self.x_range, self.gas_phase, **gas_phase_args)

        if sim_gaussians and sim_gauss_species:
            brightness = pop_special_args(sim_gauss_args)

            # Sort so that the shorter peaks are first
            def get_max_of_sim_column(specie):
                return max(self.sim_gaussians[specie])

            for specie in sorted(sim_gauss_species,
                                 key=get_max_of_sim_column,
                                 reverse=True):
                color = self.species_manager.color(specie)
                color = util.scale_color_brightness(color, brightness)

                ax.fill(self.x_range, self.sim_gaussians[specie],
                        label=f'Sim. {specie}',
                        color=color,
                        **sim_gauss_args)

        if deconv_gaussians and deconv_gauss_species:
            brightness = pop_special_args(deconv_gauss_args)

            # Sort so that the shorter peaks are first
            def get_max_of_deconv_column(specie):
                return max(self.deconv_gaussians[specie])

            for specie in sorted(deconv_gauss_species,
                                 key=get_max_of_deconv_column,
                                 reverse=True):
                color = self.species_manager.color(specie)
                color = util.scale_color_brightness(color, brightness)

                ax.fill(self.x_range, self.deconv_gaussians[specie],
                        label=f'Deconv. {specie}',
                        color=color,
                        **deconv_gauss_args)

        if contaminants and contam_gauss_species:
            brightness = pop_special_args(contam_args)

            # Sort so that the shorter peaks are first
            def get_max_of_contam_column(specie):
                return max(self.contaminants[specie])

            for specie in sorted(contam_gauss_species,
                                 key=get_max_of_contam_column,
                                 reverse=True):
                color = self.species_manager.color(specie)
                color = util.scale_color_brightness(color, brightness)

                ax.fill(self.x_range, self.contaminants[specie],
                        label=f'Contam. {specie}',
                        color=color,
                        **contam_args)

        if deconv_envelope and self.deconv_envelope is not None:
            _ = pop_special_args(deconv_env_args)
            ax.plot(self.x_range, self.deconv_envelope, **deconv_env_args)

        if sim_envelope and self.sim_envelope is not None:
            _ = pop_special_args(envelope_args)
            ax.plot(self.x_range, self.sim_envelope, **envelope_args)

        if exp_raw and self.exp_raw is not None:
            _ = pop_special_args(exp_raw_args)
            ax.plot(self.x_range, self.exp_raw, **exp_raw_args)

        if exp_clean and self.exp_clean is not None:
            _ = pop_special_args(exp_clean_args)
            ax.plot(self.x_range, self.exp_clean, **exp_clean_args)

        ax.legend()
        # TODO: This overrides whatever title they set for the axis
        #  beforehand. Make it an option which XPSExperiment/CRNTimeSeries
        #  passes itself?
        ax.set_title(self.title)
        ax.invert_xaxis()  # XPS Plots are backwards
        return ax

    # --- Data Analysis ------------------------------------------------------

    def rmse(self):
        return np.sqrt(metrics.mean_squared_error(self.exp_raw,
                                                  self.sim_envelope))

    def mae(self):
        return metrics.mean_absolute_error(self.exp_raw,
                                           self.sim_envelope)

    def integral_diff_outside_experimental(self):
        return integrate.trapz(self.sim_envelope - self.exp_raw,
                               self.x_range)

    def integral_diff_inside_experimental(self):
        return integrate.trapz(self.exp_raw - self.sim_envelope,
                               self.x_range)

    def integral_diff_between(self):
        return integrate.trapz(np.absolute(self.exp_raw -
                                           self.sim_envelope), self.x_range)

    def envelope_integral(self):
        return integrate.trapz(self.sim_envelope, self.x_range)


class XPSExperiment(experiment.Experiment, XPSObservable):
    """A container for a simulated observable of an XPS experiment.

    Attributes:
        autoresample: Defaults to true, decides if it resamples on edits.
        autoscale: Defaults to true, decides if it will automatically scale
            the gaussians and envelope to match the experimental data.
        sim_concs: The concentrations of each species, for the creation of
            simulated data.
        species_manager: The SpeciesManager in use.
        ignore: Species to ignore during processing.
    """

    def __init__(self,
                 # XPSObservable args:
                 species_manager: species.SpeciesManager,
                 title: Optional[str] = '',
                 # XPSExperiment args:
                 species: Optional[List[sym.Symbol]] = None,
                 # The 'cache' for self.resample() to default to.
                 x_range: Optional[np.ndarray] = None,
                 sim_concs: Optional[Dict[sym.Symbol, float]] = None,
                 scale_factor: Optional[float] = None,
                 experimental: Optional[pd.Series] = None,
                 gas_interval: Optional[Tuple[float, float]] = None,
                 contam_spectra: Optional[Dict[sym.Symbol, pd.Series]] = None,
                 deconv_species: Optional[List[sym.Symbol]] = None,
                 # Flags for how to behave
                 autoresample: bool = True,
                 autoscale: bool = True, ):  # TODO: Add init resample options
        """Initialze the XPSExperiment.

        Pass arguments instead of setting to prevent excessive re-sampling.

        Args: TODO
        """
        super().__init__()
<<<<<<< HEAD
        self.species_concs = species_concs
        self.species_manager = species_manager
        self.autoresample = autoresample
        self.autoscale = autoscale
        self.title = title
        self.ignore = []

        # Experimental data-related
        self._experimental = None
=======
        XPSObservable.__init__(self, species_manager=species_manager,
                               df=None, title=title)

        # --- Parse Arguments ------------------------------------------------
        # Require either sim_concs or experimental
        if not (sim_concs or experimental is not None):
            raise ValueError(f'{self.__class__.__name__} needs at least'
                             f'species_concs or experimental defined.')

        # Make everything match its intended type.
        if x_range is not None:
            x_range = x_range.copy()
        if sim_concs is None:
            sim_concs = {}
        if contam_spectra is None:
            contam_spectra = {}
        if deconv_species is None:
            deconv_species = []
>>>>>>> 07046ce1
        if experimental is not None:
            experimental = experimental.copy()
        if species is None:
            species = []
            species.extend(sim_concs.keys())
            species.extend(contam_spectra.keys())
            species.extend(deconv_species)
            if not species:
                _echo.echo(f'No species specified to '
                           f'{self.__class__.__name__}(), so all species in '
                           f'the SpeciesManager will be included.')
                species = species_manager.species

        # Default scale factor to 1
        # If they pick anything on their own, it disables autoscale.
        if scale_factor is None:
            scale_factor = 1.0
        else:
            autoscale = False

        # Flags
        self.autoresample: bool = autoresample
        self.autoscale: bool = autoscale
        # self.species, it will never involve a species outside this list.
        self._species: List[sym.Symbol] = species
        # Internal data, these act like defaults for resampling.
        # If you resample with overwrite=True, they will be overwritten
        # Think of it like a cache.
        self._scale_factor: float = scale_factor
        self._sim_concs: Dict[sym.Symbol, float] = sim_concs
        self._exp_input: Union[pd.Series, None] = experimental
        self._gas_interval: Union[Tuple[float, float], None] = gas_interval
        self._contam_concs: Dict[sym.Symbol, float] = None
        self._contam_spectra: Dict[sym.Symbol, pd.Series] = contam_spectra
        self._deconv_species: List[sym.Symbol] = deconv_species
        self._deconv_concs: Union[Dict[sym.Symbol, float], None] = None

        # Resample if autoresample is True.
        self._autoresample()

    # --- Accessors ----------------------------------------------------------

    @property
    def scale_factor(self) -> float:
        """The factor by which the simulated data is currently scaled."""
        return self._scale_factor

    @property
    def sim_concs(self) -> Optional[Dict[sym.Symbol, float]]:
        """The simulated concentrations of each species."""
        return self._sim_concs

    @property
    def exp_input(self) -> Optional[pd.Series]:
        """The raw experimental data. Might be None.

        Overrides XPSObservable.experimental_raw, as otherwise resampling
        could make it none.
        """
        return self._exp_input

    @property
    def gas_interval(self) -> Optional[Tuple[float, float]]:
        """The interval in which the gas phase peak should be. May be None."""
        return self._gas_interval

    @property
    def contam_concs(self) -> Optional[Dict[sym.Symbol, float]]:
        """TODO"""
        return self._contam_concs

    @property
    def contam_spectra(self) -> Optional[Dict[sym.Symbol, pd.Series]]:
        """The spectra of the contaminants used to decontaminate the data.

        Won't usually match x_range.
        """
        return self._contam_spectra

    @property
    def deconv_species(self) -> Optional[List[sym.Symbol]]:
        """TODO"""
        return self._deconv_species

    @property
    def deconv_concs(self) -> Optional[Dict[sym.Symbol, float]]:
        """The concentrations of each species guessed by the deconvolution."""
        return self._deconv_concs

    @property
    def species(self) -> List[sym.Symbol]:
        """All the species in the experiment."""
        return self._species

    # --- Mutators -----------------------------------------------------------
    # If autoresample is on, these will prompt an overwriting resample.

    def include(self, *species: sym.Symbol):
        """Add the species to the experiment, if they aren't there already.

        It won't simulate data for them (unless you also edit species_concs),
        but it will involve the species in deconvolution and the like.

        Prompts an autoresample.
        """
        for specie in species:
            if specie not in self._species:
                self._species.append(specie)
        self._autoresample()

    def drop(self, *species: sym.Symbol):
        """Remove the species from the experiment.

        It won't deconvolute with or simulate data from them.

        Prompts an autoresample.
        """
        for specie in species:
            self._species.remove(specie)
        self._autoresample()

    def _autoresample(self):
        """Does an overwriting resample, if necessary."""
        if self.autoresample:
            _echo.echo('Auto-resampling data...')
            self.resample(overwrite=True)

    # --- Calculations -------------------------------------------------------
<<<<<<< HEAD
    # Note that the only function in this section which modifies the state is
    # self.resample(), and that's only if overwrite=True.

    def resample(self, overwrite=True, species=None,
                 ignore=[]) -> XPSObservable:
        """Recalculates the dataframe in case anything updated.

        Args:
            overwrite: If true, overwrites self.df with the resampled df.
            species: A list of sym.Symbols, if you only want to sample for
                those species.
            ignore: A list of sym.Symbols to not include.

        Returns:
            An XPSObservable with the resampled data.
        """ 
        # TODO(Andrew) Typehints?
        species = self._get_species_not_ignored(species, ignore + self.ignore)

        x_range = self._get_x_range(species)
        df = pd.DataFrame(data=0, index=x_range, columns=['envelope'])

        # Add the experimental data and gas phase if possible.
        if self._experimental is not None:
            df['experimental'] = self._experimental

            gas_phase = self._get_gas_phase(x_range)
            if gas_phase is not None:
                df['gas_phase'] = gas_phase

        # Make the gaussians on the new x-range
        for specie in species:
            df[specie] = self._get_gaussian(specie, x_range)

        # Scales the gaussians and envelope by self._scale_factor
        # If self.autoscale, scale it to to self._get_autoscale()
        scale = self._scale_factor
        if self.autoscale:
            scale = self._get_autoscale(df, species)
        for specie in species:
            df[specie] *= scale

        df['envelope'] = df[species].sum(axis=1)
=======
    # Note that functions in this section will only modify state if
    # overwwrite=True.

    def resample(
            self,
            overwrite: bool = True,
            species: Optional[Union[List[sym.Symbol], sym.Symbol]] = None,
            ignore: Optional[Union[List[sym.Symbol], sym.Symbol]] = None,
            x_range: Optional[np.ndarray] = None,
            # Arguments for the simulated data
            simulate: Optional[bool] = None,
            autoscale: Optional[bool] = None,
            scale_factor: Optional[float] = None,
            sim_concs: Optional[dict] = None,
            # Arguments for the experimental data
            experimental: Optional[bool] = None,
            exp_data: Optional[pd.Series] = None,
            gas_phase: Optional[bool] = None,
            gas_interval: Optional[Tuple[float, float]] = None,
            decontaminate: Optional[bool] = None,
            contaminate: Optional[bool] = None,
            contam_spectra: Optional[Dict[sym.Symbol, pd.Series]] = None,
            deconvolute: Optional[bool] = None,
            deconv_species: Optional[List[sym.Symbol]] = None,
    ) -> XPSObservable:
        """TODO"""
        # --- Parse Arguments ------------------------------------------------
        # Handle: species, ignore
        species = experiment._get_species_not_ignored(species, ignore,
                                                      self.species)

        # --- Simulation-Related ---------------------------------------------
        # Handle: sim_concs
        if sim_concs is None:
            sim_concs = self._sim_concs
        # Only take into account species given by _get_species_not_ignored
        sim_species = [specie for specie in sim_concs.keys()
                       if specie in species]

        # Handle: simulate
        # Require that sim_species is nonempty
        if simulate and not sim_species:
            raise ValueError('Cannot simulate without simulated concentrations '
                             'defined. Input sim_concs.')
        elif simulate is None:
            # Default to whether or not sim_species is empty
            simulate = bool(sim_species)

        # Handle: autoscale, scale_factor
        # scale_factor and autoscale are only used in simulated data.
        if scale_factor is not None and not simulate:
            warnings.warn(UserWarning('Scaling is only used in simulated data;'
                                      ' user specified scale_factor, but there'
                                      ' is no simulated data, so it will not'
                                      'be used.'))
        if autoscale and not simulate:
            warnings.warn(UserWarning('Scaling is only used in simulated data;'
                                      ' user specified autoscale=True, but '
                                      'there is no simulated data, so it will '
                                      'not be used.'))
        # Default scale_factor to self._scale_factor/autoscale.
        if scale_factor is None:
            # If autoscale was not given, default to self.autoscale
            if autoscale is None:
                autoscale = self.autoscale
            scale_factor = self._scale_factor  # Won't get used if autoscale.
        elif autoscale:
            raise ValueError('Cannot specify both scale_factor and '
                             'autoscale=True.')

        # --- Experimental-Related -------------------------------------------
        # Handle: exp_data
        if exp_data is None:
            exp_data = self._exp_input  # Might still be None

        # Handle: experimental
        # Experimental requires exp_data
        if experimental and exp_data is None:
            raise ValueError('Experimental data required for experimental-'
                             'related functions.')
        elif experimental is None:
            # Default to whether or not there's experimental data.
            experimental = (exp_data is not None)

        # Handle: gas_interval
        if gas_interval and not experimental:
            warnings.warn(UserWarning('Experimental required for gas phase '
                                      'evaluation.'))
        elif gas_interval is None:
            gas_interval = self._gas_interval

        # Handle: gas_phase
        # gas_phase requires a valid gas_interval
        def valid_gas_interval(interval):
            return len(interval) == 2 and interval[0] <= interval[1]

        if gas_phase and experimental:
            raise ValueError('Cannot evaluate gas phase without experimental.')
        elif gas_phase and not valid_gas_interval(gas_interval):
            raise ValueError(f'Invalid gas interval {gas_interval}')
        elif gas_phase is None:
            gas_phase = experimental

        # Handle: contam_spectra
        if contam_spectra and not experimental:
            warnings.warn(UserWarning('Experimental data required for '
                                      'contaminant evaluation.'))
        if contam_spectra is None:
            contam_spectra = self._contam_spectra
        # Only take into account species given by _get_species_not_ignored
        contam_species = [specie for specie in contam_spectra.keys()
                          if specie in species]  # Everything subsets species

        # Handle: decontaminate, contaminate
        # (de)contaminate requires experimental
        if decontaminate and not experimental:
            raise ValueError('Decontamination requires experimental data.')
        elif contaminate and not simulate:
            raise ValueError('Contamination requires simulated data.')
        # (de)contaminate requires contam_species to be nonempty
        elif decontaminate and not contam_species:
            raise ValueError('Decontamination requries contaminants.')
        elif contaminate and not contam_species:
            raise ValueError('Contamination requires contaminants.')
        # Doing both makes garbage data
        elif decontaminate and contaminate:
            warnings.warn(UserWarning('Both contaminate and decontaminate are '
                                      'True, this will yield nonsensical '
                                      'data.'))
        else:
            # decontaminate defaults to experimental, contaminate to simulated,
            # and they should not both be True. Decontaminate gets first pick
            # because it's a more common operation.
            if decontaminate is None:
                decontaminate = experimental and not contaminate
            if contaminate is None:
                contaminate = simulate and not decontaminate

        # Handle: deconv_species
        if deconv_species is None:
            deconv_species = self._deconv_species  # TODO: is this dumb?
            # If the default is unspecified, default to species
            if not deconv_species:
                deconv_species = species
        # Only take into account species given by _get_species_not_ignored
        deconv_species = [specie for specie in deconv_species
                          if specie in species]
        # Don't deconvolute species which are being decontaminated out
        deconv_species = [specie for specie in deconv_species
                          if specie not in contam_species]

        # Handle: deconvolute
        # deconvolute requires experimental
        if deconvolute and not experimental:
            raise ValueError('Deconvolution requires experimental.')
        # deconvolute requires deconv_species to be nonempty
        elif deconvolute and not deconv_species:
            raise ValueError('Deconvolution requires more than zero species.')
        elif deconvolute is None:
            # Default deconvolute to experimental
            deconvolute = experimental
            if deconvolute:
                deconvolute = _echo.prompt_yn('Deconvolute experimental?',
                                              default=True)

        # --- X-Range --------------------------------------------------------
        # Handle: x_range
        # If the user gave an x_range, use it unless there's experimental data
        # and the sizes don't match.
        if x_range is not None and exp_data is not None:
            if x_range.size != exp_data.size:
                raise ValueError(f'Experimental data and supplied x-range have'
                                 f'mismatched dimensions {x_range.size}, '
                                 f'{exp_data.size}')
        elif exp_data is not None:
            # If the user gave no x_range, default to exp_data.index
            x_range = exp_data.index
        # x_range might still be None, in which case _resample() will scale it
        # automatically.

        # --- Resample and Overwrite -----------------------------------------
        df, scale_factor, deconv_concs, contam_concs = self._do_resample(
            x_range=x_range,
            species=species,
            simulate=simulate,
            sim_concs=sim_concs,
            sim_species=sim_species,
            autoscale=autoscale,
            scale_factor=scale_factor,
            experimental=experimental,
            exp_data=exp_data,
            gas_phase=gas_phase,
            gas_interval=gas_interval,
            decontaminate=decontaminate,
            contaminate=contaminate,
            contam_spectra=contam_spectra,
            contam_species=contam_species,
            deconvolute=deconvolute,
            deconv_species=deconv_species,
        )
>>>>>>> 07046ce1

        if overwrite:
            self._scale_factor = scale_factor
            self._sim_concs = sim_concs
            self._exp_input = exp_data
            self._gas_interval = gas_interval
            self._contam_concs = contam_concs
            self._contam_spectra = contam_spectra
            self._deconv_concs = deconv_concs
            self.df = df
        return XPSObservable(species_manager=self.species_manager,
                             df=df,
                             title=self.title)

    def _do_resample(
            self,
            # Input Data
            x_range: Union[np.ndarray, None],
            species: List[sym.Symbol],
            sim_concs: Dict[sym.Symbol, float],
            sim_species: List[sym.Symbol],
            scale_factor: float,
            exp_data: pd.Series,
            gas_interval: Tuple[float, float],
            contam_spectra: Dict[sym.Symbol, pd.Series],
            contam_species: List[sym.Symbol],
            deconv_species: List[sym.Symbol],
            # Flags
            simulate: bool,
            autoscale: bool,
            experimental: bool,
            gas_phase: bool,
            decontaminate: bool,
            contaminate: bool,
            deconvolute: bool,
    ) -> Tuple[pd.DataFrame,
               float,
               Union[Dict[sym.Symbol, float], None],
               Union[Dict[sym.Symbol, float], None]]:
        """TODO"""
        # --- Invariants -----------------------------------------------------
        assert not (simulate and not sim_concs)
        assert not (simulate and not sim_species)
        assert not (experimental and exp_data is None)
        assert not (gas_phase and not experimental)
        assert not (gas_phase and (len(gas_interval) > 2 or
                                   gas_interval[0] > gas_interval[1]))
        assert not (decontaminate and not experimental)
        assert not (contaminate and not simulate)
        assert not ((decontaminate or contaminate) and not contam_spectra)
        assert not ((decontaminate or contaminate) and not contam_species)
        assert not (contaminate and decontaminate)
        assert not (deconvolute and not experimental)
        assert not (deconvolute and not deconv_species)
        assert scale_factor != 0

        # --- Variables for Later --------------------------------------------
        envelope: Union[pd.Series, None] = None
        deconv_concs: Union[Dict[sym.Symbol, float], None] = None
        contam_concs: Union[Dict[sym.Symbol, float], None] = None
        sim_cols: List[Tuple[str, sym.Symbol]] = []
        deconv_cols: List[Tuple[str, sym.Symbol]] = []
        contam_cols: List[Tuple[str, sym.Symbol]] = []

        # --- Make X-Range ---------------------------------------------------
        # Find the x_range based on what species we need to see.
        if x_range is None:
            species_to_plot = []
            if simulate:
                species_to_plot.extend(sim_species)
            # Don't bother with deconv_/contam_species, because if they're
            # defined, then the x_range will be exp_data.index anyway.
            x_range = XPSExperiment._get_x_range(species=species_to_plot)
            _echo.echo(f'Using automatically-generated x-range '
                       f'[{x_range[0]}, ..., {x_range[-1]}]...')

        # --- Make Empty DataFrame -------------------------------------------
        # I add all of the columns early for sorting reasons;
        # comparisons between sym.Symbol and str are not defined, so you can't
        # easily sort the columns.
        columns = []
        if simulate:
            columns.append(self._SIM_ENV)
            sim_cols = [(self._SIMULATED, specie) for specie in sim_species]
            columns.extend(sim_cols)
        if experimental:
            columns.append(self._EXP_RAW)
            # Gas phase and decontaminate will clean up the raw experimental.
        if gas_interval or decontaminate:
            columns.append(self._EXP_CLEAN)
        if gas_phase:
            columns.append(self._GAS_PHASE)
        if decontaminate or contaminate:
            contam_cols = [(self._CONTAMINANTS, specie)
                           for specie in contam_species]
        if deconvolute:
            columns.append(self._DECONV_ENV)
            deconv_cols = [(self._DECONVOLUTED, specie)
                           for specie in deconv_species]
            columns.extend(deconv_cols)

        df = XPSExperiment._get_dataframe(x_range=x_range,
                                          columns=columns)

        # --- Calculations ---------------------------------------------------
        if simulate:
            if _echo.do_echo:
                sim_concs_used = {specie: conc for specie, conc in
                                  sim_concs.items() if specie in sim_species}
                _echo.echo(f'Simulating XPS experiment for species with '
                           f'concentrations {sim_concs_used}...')
            for sim_col in sim_cols:
                # sim_col is a tuple (self._SIMULATED, specie)
                sim_specie = sim_col[1]
                df[sim_col] = XPSExperiment._get_gaussian(
                    species_manager=self.species_manager,
                    x_range=x_range,
                    specie=sim_specie,
                    conc=sim_concs[sim_specie],
                )
            df[self._SIM_ENV] = df[sim_cols].sum(axis=1)
            envelope = df[self._SIM_ENV]

        if experimental:
            _echo.echo(f'Processing experimental data...')
            df[self._EXP_RAW] = exp_data
            if self._EXP_CLEAN in df:
                df[self._EXP_CLEAN] = exp_data.copy()

        if gas_phase:
            _echo.echo(f'Calculating gas phase...')
            gas_gauss = self._get_gas_phase(x_range=x_range,
                                            exp_data=exp_data,
                                            gas_interval=gas_interval)
            df[self._GAS_PHASE] = gas_gauss
            _echo.echo(f'Removing gas phase from experimental...')
            df[self._EXP_CLEAN] -= df[self._GAS_PHASE]

        # Must go after simulate
        if autoscale:
            scale_factor = self._get_autoscale(sim_envelope=envelope,
                                               exp_envelope=exp_data)
            _echo.echo(f'Generating auto-scale factor {scale_factor}...')

        # Must go after autoscale
        if contaminate or decontaminate:
            contam_concs = {}
            for cont_col in contam_cols:
                # cont_col is a tuple (self._CONTAMINANT, specie)
                cont_specie = cont_col[1]
                contamination, contam_conc = self._get_contamination(
                    x_range=x_range,
                    contam_specie=cont_specie,
                    species=species,
                    scale_factor=scale_factor,
                    spectrum=contam_spectra[cont_specie]
                )
                contam_concs[cont_specie] = contam_conc
                df[cont_col] = contamination
                _echo.echo(f'Calculated contaminant concentrations at '
                           f'{contam_concs}...')

        if contaminate:
            _echo.echo('Adding contaminants to simulated data...')
            for cont_col in contam_cols:
                df[self._SIM_ENV] += df[cont_col]

        # Scale everything which needs to be scaled
        _echo.echo(f'Scaling data by factor {scale_factor}...')
        for sim_col in sim_cols:
            df[sim_col] *= scale_factor
        for cont_col in contam_cols:
            df[cont_col] *= scale_factor
        if self._SIM_ENV in df:
            df[self._SIM_ENV] *= scale_factor

        # Must happen after scaling
        if decontaminate:
            _echo.echo('Removing contaminants from experimental data...')
            for cont_col in contam_cols:
                df[self._EXP_CLEAN] -= df[cont_col]

        # Must go after scaling, gas_phase, and decontaminate
        if deconvolute:
            # Get a dict {specie: conc}, like sim_concs
            deconv_concs = self._get_deconvolution(
                x_range=x_range,
                species=deconv_species,
                species_guesses=sim_concs,
                scale_factor=scale_factor,
                to_fit=df[self._EXP_CLEAN]
            )
            for dec_col in deconv_cols:
                # dec_col is a tuple (self._DECONV, specie)
                dec_specie = dec_col[1]
                df[dec_col] = XPSExperiment._get_gaussian(
                    species_manager=self.species_manager,
                    x_range=x_range,
                    specie=dec_specie,
                    conc=deconv_concs[dec_specie]
                )
            df[self._DECONV_ENV] = df[deconv_cols].sum(axis=1)
            _echo.echo(f'Deconvoluted experimental to get concentrations '
                       f'{deconv_concs}...')

            # More scaling
            for dec_col in deconv_cols:
                df[dec_col] *= scale_factor
            if self._DECONV_ENV in df:
                df[self._DECONV_ENV] *= scale_factor

        return df, scale_factor, deconv_concs, contam_concs

    # --- Calculation Helper-functions ---------------------------------------

    @staticmethod
    def _get_dataframe(x_range: np.ndarray,
                       columns: List) -> pd.DataFrame:
        """Get a properly-formatted dataframe with the given x_range and
        columns."""
        row_index = pd.Index(x_range, name='eV')
        col_index = pd.MultiIndex.from_tuples(columns)
        return pd.DataFrame(data=0, index=row_index, columns=col_index)

    @staticmethod
    def _get_autoscale(sim_envelope: Union[pd.Series, None],
                       exp_envelope: Union[pd.Series, None]) -> float:
        """Gets the factor by which to automatically scale.

        Currently, gives 1.0 unless there's an experimental and a simulated,
        in which case it makes the peak experimental equal the peak envelope.

        Args:
            df: The pd.DataFrame with the gaussians to scale.
            sim_envelope: The simulated data you're going to scale.
            exp_envelope: Experimental data, if any, to autoscale to.
        """
        scale_factor = 1.0
        if exp_envelope is not None and sim_envelope is not None:
            scale_factor = max(exp_envelope) / max(sim_envelope)

        return scale_factor

    def _get_contamination(self, x_range: np.ndarray,
                           contam_specie: sym.Symbol,
                           species: List[sym.Symbol],
                           scale_factor: float,
                           spectrum: pd.Series, ) -> Tuple[np.ndarray, float]:
        """Get the contamination spectrum of the given specie.

        Args:
            x_range: The range you care about decontaminating.
            contam_specie: The specie you want the spetrum/concentration of.
            species: All of the species you want to be involved in the
                deconvolution of the contaminant spectrum. If there are many
                contaminants, put them all here.
            scale_factor: The scale factor of the simulated data. Keeps
                simulated and deconvoluted concentrations consistent. A
                placeholder for an intensity function.
            spectrum: The contaminant spectrum.

        Returns:
            The spectrum (a np.ndarray) and the concentration of the
            contaminant (a float).
        """

        # Deconvolute the spectra to get the conc of this contaminant
        deconved = self._get_deconvolution(
            x_range=np.asarray(spectrum.index),
            species=species,
            species_guesses={},
            scale_factor=scale_factor,
            to_fit=spectrum)
        contam_conc = deconved[contam_specie]

        # Make the gaussian of this contaminant on the x_range we care about.
        contam_gauss = XPSExperiment._get_gaussian(
            species_manager=self.species_manager,
            x_range=x_range,
            specie=contam_specie,
            conc=contam_conc
        )
        # TODO: I would put a ratio here, but I don't understand how it should
        # TODO: work, so I'll leave it out for now.

        return contam_gauss, contam_conc

    def _get_deconvolution(self, x_range: np.ndarray,
                           species: List[sym.Symbol],
                           species_guesses: Dict[sym.Symbol, float],
                           scale_factor: float,
                           to_fit: pd.Series) -> Dict[sym.Symbol, float]:
        """Get the deconvolution of experimental into species.

        Args:
            x_range: np.ndarray, the x-range on which to calculate gaussians.
            species: A list of sym.Symbols, the species for which we're
                guessing concentrations.
            species_guesses: A dict {species: conc} of initial guesses.
                This should be sim_concs, as far as I can tell. It need not
                be populated.
            scale_factor: float, the factor by which to scale the gaussians.
                This is so that the concentrations of the simulated and
                deconvoluted data are comparable.
            to_fit: pd.Series, the spectrum to deconvolute.

        Returns:
            A dict of {species: conc} of the guessed concentration.
        """
        # Guess 1 for everything, unless there's simulated data, then use that.
        conc_guesses = np.ones(len(species))
        for index, specie in enumerate(species):
            if specie in species_guesses:
                conc_guesses[index] = species_guesses[specie]
            # In case we'd get an out of bounds error.
            conc_guesses[index] = max(0.0, conc_guesses[index])

        # Make the function to pass scipy.optimize.curve_fit. Needs signature
        # f(x-values, *y-values) -> ndarray of size to_fit.size
        def envelope_from_concs(x_range, *concs: float):
            envelope = np.zeros(x_range.size)
            for index, specie in enumerate(species):
                hill = self._get_gaussian(species_manager=self.species_manager,
                                          x_range=x_range,
                                          specie=specie,
                                          conc=concs[index])
                envelope += hill * scale_factor
            return envelope

        fitted_concs, covariance = optimize.curve_fit(f=envelope_from_concs,
                                                      xdata=x_range,
                                                      ydata=to_fit,
                                                      p0=conc_guesses,
                                                      bounds=(0, np.inf))
        return dict(zip(species, fitted_concs))

    def _get_gas_phase(self, x_range: np.ndarray,
                       exp_data: pd.Series,
                       gas_interval: Tuple[float, float]) -> np.ndarray:
        """Calculates the gas phase given an experimental.

        It picks as the peak of the gas phase the maximum of exp_data in
        gas_interval.

        Args:
            x_range: np.ndarray, the x-values on which to caluclate the
                gaussian.
            exp_data: pd.Series, the experimental data to use.
            gas_interval: An interval (2-ple), wherein you expect the peak of
                the gas phase to lie. Make it small, as otherwise it might pick
                the foot of a taller gaussian as the 'peak'.

        Returns:
            An np.ndarray of the gas phase gaussian.
        """
        # Get the range to search for the gas peak in.
        search = exp_data[gas_interval[0]:gas_interval[1]]

        # Get the location of the highest part of the experimental data in range
        peak_x = max(search.index, key=lambda index: search[index])
        peak = exp_data[peak_x]

        # Make a gaussian the same height as the experimental gas phase peak
        gas_gaussian = stats.norm.pdf(x_range, peak_x, _SIGMA)
        gas_gaussian *= (peak / max(gas_gaussian))

        return gas_gaussian

    def _get_x_range(self, species: List[sym.Symbol]) -> np.ndarray:
        """Picks an x-range on which to calculate gaussians.

        Args:
            species: A list of sym.Symbols, the species you want to be visible
                in the x_range.

        Returns:
            An np.ndarray on which we're going to calculate gaussians.
        """
        binding_energies = []
        for specie in species:
            for orbital in self.species_manager[specie].orbitals:
                binding_energies.append(orbital.binding_energy)

        x_lower = min(binding_energies) - _PLOT_MARGIN
        x_upper = max(binding_energies) + _PLOT_MARGIN
        x_range = np.arange(x_lower, x_upper, _PLOT_RESOLUTION)

        return x_range

    @staticmethod
    def _get_gaussian(species_manager: species.SpeciesManager,
                      x_range: np.ndarray,
                      specie: sym.Symbol,
                      conc: float) -> np.ndarray:
        """Calculates the (unscaled) gaussian for the given species.

        Args:
            species_manager: The species manager to use to get the binding
                energy.
            x_range: np.ndarray, the x-values on which to caluclate the
                gaussian.
            specie: sym.Symbol, the specie for which to get the gaussian.
            conc: float, the concentration of the specie.

        Returns:
            A x_range-sized ndarray with a normal distribtuion centered at the
            binding energy of specie, with st.dev _SIGMA.
        """
        gaussian = np.zeros(x_range.size)

        for orbital in species_manager[specie].orbitals:
            hill = stats.norm.pdf(x_range, orbital.binding_energy, _SIGMA)
            gaussian += conc * orbital.splitting * hill

        return gaussian

    # --- Plotting -----------------------------------------------------------

    def _plot(self, ax: plt.Axes,
              species: List[sym.Symbol],
              # Args passed to resample
              simulate: Optional[bool] = None,
              autoscale: Optional[bool] = None,  # Resample only
              experimental: Optional[bool] = None,
              gas_phase: Optional[bool] = None,
              decontaminate: Optional[bool] = None,  # TODO
              contaminate: Optional[bool] = None,  # TODO
              deconvolute: Optional[bool] = None,
              # Args passed only to plotter
              sim_gaussians: bool = True,
              envelope: bool = True,
              experimental_raw: bool = True,
              experimental_clean: bool = True,
              deconv_gaussians: bool = True,
              deconv_envelope: bool = True, ) -> plt.Axes:
        """Plot the XPS observable.

        Args:
            # TODO

        Returns:
            The plt.Axes of the plot.
        """
        # This makes an XPSObservable.
        xps_obs = self.resample(
            overwrite=False,
            species=species,
            simulate=simulate,
            autoscale=autoscale,
            experimental=experimental,
            gas_phase=gas_phase,
            decontaminate=decontaminate,
            contaminate=contaminate,
            deconvolute=deconvolute,
        )

        # Default behavior; yes I know there are shorter ways to do this, but
        # this is the most explicit.
        if simulate is None:
            simulate = True
        if experimental is None:
            experimental = True
        if gas_phase is None:
            gas_phase = True
        if deconvolute is None:
            deconvolute = True
        if decontaminate is None and contaminate is None:
            contaminants = True
        else:
            contaminants = decontaminate or contaminate

        # XPSExperiment.plot is overridden by Experiment.plot, but
        # this is an XPSObservable, so this doesn't make an infinite loop.
        return xps_obs.plot(ax=ax,
                            simulated=simulate,
                            sim_gaussians=sim_gaussians,
                            sim_envelope=envelope,
                            experimental=experimental,
                            exp_raw=experimental_raw,
                            exp_clean=experimental_clean,
                            gas_phase=gas_phase,
                            deconvoluted=deconvolute,
                            deconv_gaussians=deconv_gaussians,
                            deconv_envelope=deconv_envelope,
                            contaminants=contaminants)

    # --- Utility -------------------------------------------------------------

    def as_dict(self) -> dict:
        """Return a MSON-serializable dict representation."""
        d = super().as_dict()
        d['species_concs'] = {str(symbol): conc for symbol, conc in
                              self._sim_concs.items()}
        d['species_manager'] = self.species_manager.as_dict()
        d['autoresample'] = self.autoresample
        d['autoscale'] = self.autoscale
        d['experimental'] = self._exp_input.to_json() if \
            self._exp_input is not None else None
        d['gas_interval'] = self._gas_interval
        d['scale_factor'] = self._scale_factor
        d['title'] = self.title
        return d

    @classmethod
    def from_dict(cls, d: dict):
        """Load from a dict representation."""
        decode = monty.json.MontyDecoder().process_decoded
        d['species_concs'] = {sym.Symbol(name): conc for name, conc in
                              d['species_concs'].items()}
        d['species_manager'] = decode(d['species_manager'])
        if d['experimental'] is not None:
            d['experimental'] = pd.read_json(d['experimental'],
                                             typ='series',
                                             convert_axes=False)
            d['experimental'].index = d['experimental'].index.map(float)
        return cls(**d)


<<<<<<< HEAD
def simulate_xps(rsys: RxnSystem, time: float,
                 end_when_settled: bool = False,
=======
def simulate_xps(rsys: reaction.RxnSystem,
                 time: Optional[float] = None,
                 title: str = '',
>>>>>>> 07046ce1
                 species: List[sym.Symbol] = None,
                 ignore: List[sym.Symbol] = None,
                 x_range: Optional[np.ndarray] = None,
                 scale_factor: float = None,
                 experimental: pd.Series = None,
                 gas_interval: Tuple[float, float] = None,
<<<<<<< HEAD
                 scale_factor: float = 1.0,
                 title: str = '',
=======
                 contam_spectra: Optional[Dict[sym.Symbol, pd.Series]] = None,
                 deconv_species: Optional[List[sym.Symbol]] = None,
                 autoresample: bool = True,
                 autoscale: bool = True,
>>>>>>> 07046ce1
                 **options) -> XPSExperiment:
    """Simulate the given reaction system over time.

    Args:
        TODO: add rest
        rsys: ReactionsSystem, the reaction system to simulate
        time: The time until which to simulate.
        species: The species to include in the XPS.
        ignore: The species to not include in the XPS.
        autoresample: Decides if the XPS resamples on edits.
        autoscale: Decides if the XPS will automatically scale
            the gaussians and envelope to match the experimental data.
        experimental: The experimental value of the XPS.
        gas_interval: The interval in which the peak of the gas phase is
            in the XPS.
        scale_factor: The scale factor by which to scale the simulated
            gaussians in the XPS.
        title: The name to give the XPS, used in plotting.
        **options: Forwarded to scipy.integrate.solve_ivp

    Returns:
        A Solution object describing the solution.
    """
<<<<<<< HEAD
    # TODO(Andrew): Solve at equilibrium when no time is specified.
    sol_t, sol_y = bulk_crn.solve_rsys_ode(rsys, time, end_when_settled, **options)
    sol = time_series.CRNTimeSeries(sol_t, sol_y, rsys)
    ignore = []
    return sol.xps_with(species=species,
=======
    if time is None:
        sol_t, sol_y = bulk_crn.solve_rsys_ode_till_eq(rsys, **options)
    else:
        sol_t, sol_y = bulk_crn.solve_rsys_ode(rsys, time, **options)

    cts = time_series.CRNTimeSeries(sol_t, sol_y, rsys)
    return cts.xps_with(title=title,
                        species=species,
>>>>>>> 07046ce1
                        ignore=ignore,
                        x_range=x_range,
                        scale_factor=scale_factor,
                        experimental=experimental,
                        gas_interval=gas_interval,
                        contam_spectra=contam_spectra,
                        deconv_species=deconv_species,
                        autoresample=autoresample,
                        autoscale=autoscale, )<|MERGE_RESOLUTION|>--- conflicted
+++ resolved
@@ -19,15 +19,11 @@
     xps.scale_factor = 0.1
     xps.plot()
 """
-
-<<<<<<< HEAD
-from typing import Dict, List, Optional, Tuple
-=======
 from __future__ import annotations
+
 import copy
 from typing import Any, Dict, List, Optional, Tuple, Union
 import warnings
->>>>>>> 07046ce1
 
 from matplotlib import pyplot as plt
 import monty.json
@@ -406,7 +402,7 @@
                 for orbital in self.species_manager[specie].orbitals:
                     if orbital.binding_energy not in self.x_range:
                         continue
-                    color = self.species_manager.color(specie)
+                    color = self.species_manager[specie].color
                     color = util.scale_color_brightness(color, brightness)
 
                     ax.axvline(x=orbital.binding_energy,
@@ -427,7 +423,7 @@
             for specie in sorted(sim_gauss_species,
                                  key=get_max_of_sim_column,
                                  reverse=True):
-                color = self.species_manager.color(specie)
+                color = self.species_manager[specie].color
                 color = util.scale_color_brightness(color, brightness)
 
                 ax.fill(self.x_range, self.sim_gaussians[specie],
@@ -445,7 +441,7 @@
             for specie in sorted(deconv_gauss_species,
                                  key=get_max_of_deconv_column,
                                  reverse=True):
-                color = self.species_manager.color(specie)
+                color = self.species_manager[specie].color
                 color = util.scale_color_brightness(color, brightness)
 
                 ax.fill(self.x_range, self.deconv_gaussians[specie],
@@ -463,7 +459,7 @@
             for specie in sorted(contam_gauss_species,
                                  key=get_max_of_contam_column,
                                  reverse=True):
-                color = self.species_manager.color(specie)
+                color = self.species_manager[specie].color
                 color = util.scale_color_brightness(color, brightness)
 
                 ax.fill(self.x_range, self.contaminants[specie],
@@ -558,17 +554,6 @@
         Args: TODO
         """
         super().__init__()
-<<<<<<< HEAD
-        self.species_concs = species_concs
-        self.species_manager = species_manager
-        self.autoresample = autoresample
-        self.autoscale = autoscale
-        self.title = title
-        self.ignore = []
-
-        # Experimental data-related
-        self._experimental = None
-=======
         XPSObservable.__init__(self, species_manager=species_manager,
                                df=None, title=title)
 
@@ -587,7 +572,6 @@
             contam_spectra = {}
         if deconv_species is None:
             deconv_species = []
->>>>>>> 07046ce1
         if experimental is not None:
             experimental = experimental.copy()
         if species is None:
@@ -716,51 +700,6 @@
             self.resample(overwrite=True)
 
     # --- Calculations -------------------------------------------------------
-<<<<<<< HEAD
-    # Note that the only function in this section which modifies the state is
-    # self.resample(), and that's only if overwrite=True.
-
-    def resample(self, overwrite=True, species=None,
-                 ignore=[]) -> XPSObservable:
-        """Recalculates the dataframe in case anything updated.
-
-        Args:
-            overwrite: If true, overwrites self.df with the resampled df.
-            species: A list of sym.Symbols, if you only want to sample for
-                those species.
-            ignore: A list of sym.Symbols to not include.
-
-        Returns:
-            An XPSObservable with the resampled data.
-        """ 
-        # TODO(Andrew) Typehints?
-        species = self._get_species_not_ignored(species, ignore + self.ignore)
-
-        x_range = self._get_x_range(species)
-        df = pd.DataFrame(data=0, index=x_range, columns=['envelope'])
-
-        # Add the experimental data and gas phase if possible.
-        if self._experimental is not None:
-            df['experimental'] = self._experimental
-
-            gas_phase = self._get_gas_phase(x_range)
-            if gas_phase is not None:
-                df['gas_phase'] = gas_phase
-
-        # Make the gaussians on the new x-range
-        for specie in species:
-            df[specie] = self._get_gaussian(specie, x_range)
-
-        # Scales the gaussians and envelope by self._scale_factor
-        # If self.autoscale, scale it to to self._get_autoscale()
-        scale = self._scale_factor
-        if self.autoscale:
-            scale = self._get_autoscale(df, species)
-        for specie in species:
-            df[specie] *= scale
-
-        df['envelope'] = df[species].sum(axis=1)
-=======
     # Note that functions in this section will only modify state if
     # overwwrite=True.
 
@@ -961,7 +900,6 @@
             deconvolute=deconvolute,
             deconv_species=deconv_species,
         )
->>>>>>> 07046ce1
 
         if overwrite:
             self._scale_factor = scale_factor
@@ -1480,29 +1418,20 @@
         return cls(**d)
 
 
-<<<<<<< HEAD
-def simulate_xps(rsys: RxnSystem, time: float,
+def simulate_xps(rsys: RxnSystem,
+                 time: Optional[float] = None,
                  end_when_settled: bool = False,
-=======
-def simulate_xps(rsys: reaction.RxnSystem,
-                 time: Optional[float] = None,
                  title: str = '',
->>>>>>> 07046ce1
                  species: List[sym.Symbol] = None,
                  ignore: List[sym.Symbol] = None,
                  x_range: Optional[np.ndarray] = None,
                  scale_factor: float = None,
                  experimental: pd.Series = None,
                  gas_interval: Tuple[float, float] = None,
-<<<<<<< HEAD
-                 scale_factor: float = 1.0,
-                 title: str = '',
-=======
                  contam_spectra: Optional[Dict[sym.Symbol, pd.Series]] = None,
                  deconv_species: Optional[List[sym.Symbol]] = None,
                  autoresample: bool = True,
                  autoscale: bool = True,
->>>>>>> 07046ce1
                  **options) -> XPSExperiment:
     """Simulate the given reaction system over time.
 
@@ -1526,22 +1455,13 @@
     Returns:
         A Solution object describing the solution.
     """
-<<<<<<< HEAD
-    # TODO(Andrew): Solve at equilibrium when no time is specified.
+    end_when_settled = end_when_settled or (time is None)
+
     sol_t, sol_y = bulk_crn.solve_rsys_ode(rsys, time, end_when_settled, **options)
-    sol = time_series.CRNTimeSeries(sol_t, sol_y, rsys)
-    ignore = []
-    return sol.xps_with(species=species,
-=======
-    if time is None:
-        sol_t, sol_y = bulk_crn.solve_rsys_ode_till_eq(rsys, **options)
-    else:
-        sol_t, sol_y = bulk_crn.solve_rsys_ode(rsys, time, **options)
-
     cts = time_series.CRNTimeSeries(sol_t, sol_y, rsys)
+
     return cts.xps_with(title=title,
                         species=species,
->>>>>>> 07046ce1
                         ignore=ignore,
                         x_range=x_range,
                         scale_factor=scale_factor,
