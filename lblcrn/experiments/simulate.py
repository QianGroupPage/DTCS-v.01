--- conflicted
+++ resolved
@@ -67,10 +67,6 @@
         autoscale=autoscale,
     )
 
-<<<<<<< HEAD
-
-=======
->>>>>>> f32eb6e7
 def simulate(
     rsys: RxnSystem,
     time: Optional[float] = None,
