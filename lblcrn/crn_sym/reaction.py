"""Classes for defining a chemical reaction system.

Exports:
    Rxn: A chemical reaction
    RevRxn: A reversible chemical reaction
    RxnSystem: A collection of reactions and conditions (e.g. initial
        concentrations).

Usage:
    Usage essentially always looks like the following, where you make a
    reaction system with other classes as inputs.

    RxnSystem(
        sm,

        Rxn(x, y, k=3.2),
        RevRxn(x + y, 2z, k1=0.01, k2=100),

        Conc(x, 2),
        ...
    )

    It looks like this because it was made to imitate the predecessor
    mathematica project.
"""

import copy
import sympy as sym
from typing import List, Set, Tuple

from lblcrn.crn_sym import species
from lblcrn.crn_sym import conditions
<<<<<<< HEAD
from lblcrn.crn_sym import surface
=======
from lblcrn.crn_sym.surface_reaction import SurfaceRxn, SurfaceRevRxn
>>>>>>> 3a28a741


class Rxn:  # TODO(Andrew) Document here & beyond.
    """
    A chemical reaction with reactants, products, and a rate constant.
    """

    def __init__(self, reactants: sym.Expr, products: sym.Expr, k: float):
        """
        Create a new reaction by giving equation of the reactants, the equation of the products,
        and the rate constant.

        This is intended to look like reactants -> products @ rate k. That is, if
        your chemical equation looks like 2A -> B + C, then your reactants is 2A.
        That is, the reactants is not a list of reactants, but the equation on the left-hand
        side of the chemical equation. Similarly, products is the equation on the right-hand
        side of the chemical equation.
        """

        # Note that although the type suggestion is sym.Expr, that is a suggestion
        # It is possible that the user could pass None or 0 or 1 in.
        # Hence, sanitize input
        if not isinstance(reactants, sym.Expr):
            self.reactants = sym.sympify(0)
        else:
            self.reactants = reactants

        if not isinstance(products, sym.Expr):
            self.products = sym.sympify(0)
        else:
            self.products = products

        self.rate_constant = k

    def get_symbols(self) -> Set[sym.Symbol]:
        symbol = set()
        symbol.update(self.reactants.free_symbols)
        symbol.update(self.products.free_symbols)
        return symbol

    # TODO: this is bulk crn-specific method, and as a result should be removed.
    def to_terms(self) -> List[conditions.Term]:
        """
        Create a list of terms from the reaction.

        Each term is essentially the reaction rate but positive or negative, 
        depending on if it is a reactand or the product.

        This uses the reaction rate formula r = k*(concentration of products^coefficient of product):
        if this is not true for your chemical equation, then you will get an error.
        """
        
        # Get the lefts and right 
        # Here we're assuming that reactants and products are linear, chemical equations.
        lefts = self.reactants.as_coefficients_dict()
        rights = self.products.as_coefficients_dict()

        # Make a dict (symbol : term), initializing each to 0.
        term_dict = {}
        for symbol in self.get_symbols():
            term_dict[symbol] = sym.sympify(0)
        
        # Make the common part of all the terms
        common_part = self.rate_constant
        for symbol in self.reactants.free_symbols:
            common_part *= (symbol ** lefts[symbol])
        
        # Populate the lefts
        for symbol in self.reactants.free_symbols:
            term_dict[symbol] += -1 * lefts[symbol] * common_part
            
        # Populate the rights
        for symbol in self.products.free_symbols:
            term_dict[symbol] += rights[symbol] * common_part
            
        # Make it into terms
        terms = []
        for symbol in term_dict.keys():
            terms.append(conditions.Term(symbol, term_dict[symbol]))
            
        return terms

    def __str__(self):
        return str(self.reactants) + ' → ' + str(self.products) + ' @ k=' + str(self.rate_constant)

    def __repr__(self):
        return 'Rxn(reactants=' + repr(self.reactants) + ', products=' + repr(self.products) + ', k=' + \
               str(self.rate_constant) + ')'


class RevRxn(Rxn):
    """
    A reversible reaction, essentially a reaction with two rate constants.

    Its use is to be quickly unpacked into two Rxns.
    """

    def __init__(self, reactants: sym.Expr, products: sym.Expr, k1: float, k2: float = None):
        """
        Create a reversible reaction by giving equation of the reactants, the equation of the products,
        and the rate constant.

        This is intended to look like reactants <-> products @ rate k1, with the reverse rate k2.
        If you don't specify a k2, it will assume that k2 = 1/k1.

        The reactants is not a list of reactants, but the equation on the left-hand
        side of the chemical equation. Similarly, products is the equation on the right-hand
        side of the chemical equation.
        """

        Rxn.__init__(self, reactants, products, k1)

        if k2 is None:
            self.rate_constant_reverse = 1 / k1
        else:
            self.rate_constant_reverse = k2

    def get_symbols(self) -> Set[sym.Symbol]:
        symbol = set()
        symbol.update(self.reactants.free_symbols)
        symbol.update(self.products.free_symbols)
        return symbol

    def to_rxns(self) -> Tuple[Rxn, Rxn]:
        return Rxn(self.reactants, self.products, k=self.rate_constant), Rxn(self.products, self.reactants, k=self.rate_constant_reverse)

    def to_terms(self) -> List[conditions.Term]:
        rxns = self.to_rxns()
        return [*rxns[0].to_terms(), *rxns[1].to_terms()]
    
    def __str__(self):
        return str(self.reactants) + ' ↔ ' + str(self.products) + ' @ k1=' + str(self.rate_constant) + ', k2=' + str(self.rate_constant_reverse)

    def __repr__(self):
        return 'RevRxn(reactants=' + repr(self.reactants) + ', products=' + repr(self.products) + ', k1=' + str(self.rate_constant) + ', k2=' + str(self.rate_constant_reverse) + ')'

class RxnSystem:
    """
    A collection of Terms, Rxns, Schedules, etc. which describes a chemical reaction system
    for the purpose of simulating it (namely the concentrations of each chemical) over time.
    """

    def __init__(self, *components):
        """
        Create a new reaction system by giving it Rxns, Revrxns, Concs, Schedules, Terms, ConcEqs, and 
        ConcDiffEqs in any order.

        If you have a function returning a collection of the above, you do not have to worry about
        unpacking the collection: it will unpack and flatten lists and tuples for you.
        """

        # Flatten the components
        flat = False
        while not flat:
            flatter_components = []
            flat = True
            for component in components:
                if isinstance(component, list) or isinstance(component, tuple):
                    flat = False
                    flatter_components.extend(component)
                else:
                    flatter_components.append(component)
            components = flatter_components
        self.components = flatter_components  # pyint: disable=

        # Split into terms, schedules, and conc (diff.) eq.s
        # These are not sorted by the symbol index.
        self.terms = []
        self.schedules = []
        self.conc_eqs = []
        self.conc_diffeqs = []
        self.species_manager = None
        self.surface = None

        for component in self.components:
            if isinstance(component, conditions.Schedule):
                self.schedules.append(component)
            elif isinstance(component, Rxn):
                self.terms.extend(component.to_terms())
            elif isinstance(component, conditions.Term):
                self.terms.append(component)
            elif isinstance(component, conditions.ConcEq):
                self.conc_eqs.append(component)
            elif isinstance(component, conditions.ConcDiffEq):
                self.conc_diffeqs.append(component)
            elif isinstance(component, species.SpeciesManager):
                self.species_manager = component
            elif isinstance(component, surface.Surface):
                self.surface = component
            else:
                assert False, 'Unknown input type ' + str(type(component))

        # Pick an order for the symbol
        self._symbols = set()
        for term in self.terms:
            self._symbols.update(term.get_symbols())
        for schedule in self.schedules:
            self._symbols.add(schedule.symbol)
        for equation in self.conc_eqs:
            self._symbols.update(equation.get_symbols())
        for equation in self.conc_diffeqs:
            self._symbols.update(equation.get_symbols())
        self._symbols = list(self._symbols)

        # Make an indexing dictionary
        self.symbol_index = {}
        for index, symbol in enumerate(self._symbols):
            self.symbol_index[symbol] = index

        # Make symbol:concentration/scheudle list
        # Make default (Conc 0 @ t=0 for each species) scheduler list
        self.scheduler = [conditions.Conc(symbol, 0) for symbol in self._symbols]
        # Overwrite scheduler with Concs and Schedules
        for schedule in self.schedules:
            self.scheduler[self.symbol_index[schedule.symbol]] = schedule

    def get_ode_expressions(self) -> List[sym.Expr]:
        """
        Return a list of expressions, corresponding to the derivative of the concentration of
        each symbol in the reaction system.

        The collection is ordered, and that order is accessible through symbol_index or
        through get_symbols.
        """
        
        # Make an emtpy ODE list
        odes = [sym.sympify(0)] * len(self._symbols)
        
        # Sum all terms for each symbol
        for term in self.terms:
            odes[self.symbol_index[term.symbol]] += term.expression

        # Set the conc diffeqs
        for equation in self.conc_diffeqs:
            odes[self.symbol_index[equation.symbol]] = equation.expression

        return odes

    def get_ode_functions(self):
        """
        Return a function with signature func(t, y) representing the reaction system.
        """

        symbols = self.get_symbols()
        odes = self.get_ode_expressions()
        time = sym.symbols('t')
        conc_eq_funcs = self.get_conc_functions()

        # This makes a function with signature
        # f((specie1, specie2, ...), time) -> (specie1, specie2, ...)
        # Where 'specieN' is the concentration at that timestep.
        # This is meant to be decorated and fed into SciPy's ODEINT solver.
        undecorated_ode = sym.lambdify((time, symbols), odes)

        # Decorate the function to add fixed conc equations
        def decorated_ode(time: float, concs: List[float]):
            for index, func in conc_eq_funcs.items():
                concs[index] = func(time, concs)

            return undecorated_ode(time, concs)
        return decorated_ode

    def get_conc_functions(self):
        """
        TODO
        Returns:
        """
        symbols = self.get_symbols()
        time = sym.symbols('t')

        conc_eq_funcs = {}
        for conc_eq in self.conc_eqs:
            index = self.symbol_index[conc_eq.symbol]
            func = sym.lambdify((time, symbols), conc_eq.expression)
            conc_eq_funcs[index] = func

        return conc_eq_funcs

    def get_species(self) -> List[species.Species]:
        species = []

        for symbol in self._symbols:
            species.append(self.species_manager[symbol])

        return species

    def get_symbols(self) -> List[sym.Symbol]:
        """
        Give all the symbols in the reaction system in a fixed order.
        """
        return copy.copy(self._symbols)

    def __str__(self):
        s = 'rxn system with components:\n'
        for component in self.components:
            s += str(component) + '\n'
        return s[:-1]

    def __repr__(self):
        return 'RxnSystem(components=' + repr(self.components) + ')'<|MERGE_RESOLUTION|>--- conflicted
+++ resolved
@@ -30,11 +30,8 @@
 
 from lblcrn.crn_sym import species
 from lblcrn.crn_sym import conditions
-<<<<<<< HEAD
 from lblcrn.crn_sym import surface
-=======
 from lblcrn.crn_sym.surface_reaction import SurfaceRxn, SurfaceRevRxn
->>>>>>> 3a28a741
 
 
 class Rxn:  # TODO(Andrew) Document here & beyond.
