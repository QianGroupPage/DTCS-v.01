"""Classes for defining chemical species.

Ideally we'd transition to using pymatgen's stuff, but before then, this is
good.

Exports:
    Orbital: An orbital in a species.
    Species: A chemical species with a name and orbitals.
    SpeciesManager: A smart wrapper of a dictionary {sym.Symbol: Species}.

Usage:
    # Create and print a new species X.
    sm = SpeciesManager()
    x = sm.sp('X', Orbital('1s', 340))
    print(sm[x])
"""

<<<<<<< HEAD
=======
from typing import List, Optional, Union

import lblcrn
>>>>>>> 07046ce1
import monty.json
import sympy as sym
from lblcrn.common import color_to_RGB
from lblcrn.crn_sym.surface import Site
from typing import List, Tuple, Union

class Orbital(monty.json.MSONable):
    """An orbital in a species.

    This isn't actually a whole orbital. If you want to represent an orbital
    with splitting, you represent it with two orbitals, each with their own
    splitting coefficient.

    Attributes:
        name: The name of the orbital, e.g. 1s, 2p-1/2
        binding_energy: The binding energy of the orbital
        splitting: The splitting coefficient, these should sum to one.
    """

    def __init__(self, name: str, binding_energy: float, splitting: float = 1):
        self.name = name
        self.binding_energy = binding_energy
        self.splitting = splitting

    def __str__(self):
        if self.splitting == 1:
            return f'{self.name} @ {self.binding_energy} eV'
        else:
            return f'{self.name} @ {self.binding_energy} eV, ' \
                   f'splitting {self.splitting}'

    def __repr__(self):
        if self.splitting == 1:
            return f'{self.__class__.__name__}(name={repr(self.name)}, ' \
                   f'binding_energy={repr(self.binding_energy)})'
        else:
            return f'{self.__class__.__name__}(name={repr(self.name)}, ' \
                   f'binding_energy={repr(self.binding_energy)}, ' \
                   f'splitting={repr(self.splitting)})'


class Species(monty.json.MSONable):
    """A chemical species with a name and orbitals.

    Attributes:
        name: The name of the species.
        orbitals: A list of Orbitals.
    """

    def __init__(self, name: str, orbitals: List[Orbital], color: Union[Tuple[int], List[int], str] = None,
                 parent=None, site: Site = None, include_sub_species: bool=True, size: int = 1):
        self.name = name
        self.name_without_suffix = name

        self.orbitals = orbitals
        if color:
            self.color = color_to_RGB(color)
        else:
            self.color = color
        self.parent = parent   # The parent of the species
        self.sub_species = {}   # The dictionary of sub species from name to the object

        self.site = site
        self.size = size
        if include_sub_species and self.site and self.site != Site.default:
            self.create_sub_species(suffix=site.name, color=self.color)

    def create_sub_species(self, suffix: str = "", color: Union[Tuple[int], List[int], str] = "", entire_name: str ="",
                           orbitals: Union[Orbital, List[Orbital]] = None, site: Site = None):
        if not entire_name:
            if site:
                suffix = site.name
            elif not suffix:
                suffix = f"sub_{len(self.sub_species)}"
            entire_name = f"{self.name_without_suffix}_{suffix}"

            # If a non-default site is added, add a new species
            self.name = f"{self.name_without_suffix}_{Site.default}"

        elif suffix:
            raise Exception(f"Both suffix={suffix} and entire_name {entire_name} provided to " +
                            f"create_sub_species_function")
        if not color:
            color = self.color
        if orbitals is None:
            orbitals = self.orbitals

        sub_species = Species(entire_name, orbitals, color=color, parent=self, site=site, include_sub_species=False)
        sub_species.name_without_suffix = self.name_without_suffix

        if entire_name in self.sub_species:
            raise Exception(f"species {self.name} already has sub species {repr(self.sub_species[entire_name])} " +
                            f"with name {entire_name}.")
        else:
            self.sub_species[entire_name] = sub_species
        return sub_species

    def sub_species_by_name(self, name: str):
        """
        :param name: name of the species
        :return: the species, if found
        """
        if name in self.sub_species:
            return self.sub_species[name]
        else:
            raise Exception(f"Species {self.name} doesn't have a sub-species with name {name}.")

    def sub_species_by_suffix(self, suffix: str):
        """
        :param suffix: the suffix of the species
        :return: the sub_species with the suffix, if found
        """
        return self.sub_species_by_name(self.sub_species_name(suffix))

    def sub_species_name(self, suffix: str):
        """
        :param suffix: suffix of the sub_species
        :return: the sub_species's name
        """
        return f"{self.name_without_suffix}_{suffix}"

    def __str__(self):
        orbitals = [str(orbital) for orbital in self.orbitals]
        if self.color:
            return f'{self.name}, orbitals: {orbitals}, color: {str(self.color)}, size: {str(self.size)}'
        return f'{self.name}, orbitals: {orbitals}, size: {str(self.size)}'

    def __repr__(self):
        return f'{self.__class__.__name__}(name={repr(self.name)}, ' \
               f'orbitals={repr(self.orbitals)}' + f'color={repr(self.color)}, size={self.size})'


class SpeciesManager(monty.json.MSONable):
    """A smart wrapper of a dictionary {sym.Symbol: Species}.

    Exists for the purpose of keeping track of which symbols correspond to
    which speices.

    You can create symbols/species pairs with SpeciesManager.sp and access
    them with SpeciesManager[], which forward to the more verbosely-named
    make_species and species_from_symbol.

    If you need to, you can get a symbol which corresponds to a species with
    SpeciesManager.get, which forwards to symbol_from_name. This is useful if,
    for example you loaded the SpeciesManager from a file.
    """

    def __init__(self, species: dict = None, colors: dict = None):
        if species:
            self._species = species
        else:
            self._species = {}

<<<<<<< HEAD
        self.be_name_dict = {}
        self.default_surface_name = None

    def make_species(self, name: Union[str, sym.Symbol], orbitals: Union[Orbital, List[Orbital]] = None,
                     site: Site = None, sub_species_name: str = "", size=1) -> sym.Symbol:
        """
        Makes a sym.Symbol and a corresponding Species and keeps track of their correspondence.
=======
        if colors:
            self._colors = colors
        else:
            self._colors = {}

    @property
    def species(self) -> List[sym.Symbol]:
        """All of the species."""
        return list(self._species.keys())

    def make_species(self, name: str,
                     orbitals: Union[Orbital, List[Orbital]],
                     color: Optional[str]) -> sym.Symbol:
        """Makes a sym.Symbol and a corresponding Species
>>>>>>> 07046ce1

        Keeps track of their correspondence.
        Orbitals can be either a list of orbitals or just one orbital

        TODO: use in the backend to consult for which products shall take two spots.

        Args:
            name: The name of the new species and of the symbol.
            orbitals: The Orbitals of the species. Can be an Orbital or a list
                of Orbitals, just to be nice
            color: The color you want this species to plot as.

        Returns:
             The sym.Symbol corresponding to the new Species.
        """
<<<<<<< HEAD
        if isinstance(name, sym.Symbol):
            parent = self.species_from_symbol(name)

            if sub_species_name:
                name = sub_species_name
                if site:
                    name += site.name
                s = parent.create_sub_species(entire_name=name, site=site)
                symbol = sym.Symbol(name)
            else:
                s = parent.create_sub_species(site=site)
                symbol = sym.Symbol(parent.sub_species_name(site.name))

                default_site_sym = sym.Symbol(parent.sub_species_name(Site.default))
                if default_site_sym not in self._species:
                    # TODO: change site.default to default name, as appropriate
                    self._species[default_site_sym] = parent.create_sub_species(site=Site(Site.default,
                                                                                      parent.site))
        else:
            symbol = sym.Symbol(name)
            if not isinstance(orbitals, list):
                orbitals = [orbitals]

            # if symbol in self._species:
            #     s = self._species[symbol].create_sub_species(suffix=site.name)
            #     symbol = sym.Symbol(s.name)
            # else:
            # TODO: size for other occasions
            s = Species(name, orbitals, site=site, size=size)
            # for name, new_species in s.sub_species.items():
            #     self._species[sym.Symbol(name)] = new_species

        self._species[symbol] = s
=======
        symbol = sym.Symbol(name)

        if not isinstance(orbitals, list):
            orbitals = [orbitals]

        self._species[symbol] = Species(name, orbitals)
        self._colors[symbol] = color  # TODO: Make this
>>>>>>> 07046ce1
        return symbol

    def name_be(self, name: str, value: float, orbital_name: str = "1S") -> None:
        """
        name: the name for the binding energy
        value: numerical value of the binding energy
        """
        self.be_name_dict[value] = name
        # add a placeholder species
        self.make_species(name, [Orbital(orbital_name, value)])

    def species_from_symbol(self, key: sym.Symbol) -> Species:
        return self._species[key]

    def symbol_in_sm(self, key: sym.Symbol) -> bool:
        return key in self._species

    @property
    def symbols_ordering(self):
        return sorted(self._species, key=lambda s: str(s))

    def get_site_name(self, species_name: str) -> str:
        """
        Return the site name of the site where the species is supposed to be.
        """
        if sym.Symbol(species_name) in self._species:
            site = self.species_from_symbol(sym.Symbol(species_name)).site
            if site is None:
                return self.default_surface_name
            elif site.name == Site.default:
                return site.surface.name
            else:
                return site.name
        # the species_name refers to a site
        else:
            return species_name

    @property
    def all_species(self):
        return set(self._species.values())

    @property
    def large_species(self):
        res = set()
        for s in self.all_species:
            if s.size > 1:
                res.add(s)
        return res

    @property
    def large_species_dict(self):
        """
        Return a dictionary. This is primarily for use inside the surface crn back-end.
        """
        return {species.name: species.size for species in self.large_species}

    @property
    def all_symbols(self):
        return sorted(list(self._species.keys()), key=lambda s: str(s))

    @property
    def aggregated_symbols(self):
        """
        1. For species with various sites, only the symbol containing the default name would be included.

        2. AFTER RULE 1 IS EXECUTED, symbols with the same binding energy shall be grouped together.
        """
        pass

    @property
    def backend_symbols(self):
        """
        Symbols corresponding to species used in the simulation backend.
        """
        pass


    @property
    def sub_species_dict(self):
        """
        :return: a dictionary from all parent species symbol to a list of its subspecies symbols
        """
        d = {}
        for k, v in self._species.items():
            all_default = False
            for n, sub_s in v.sub_species.items():
                if sym.Symbol(n) in self._species:
                    if k in d:
                        d[k].append(sym.Symbol(n))
                    else:
                        d[k] = [sym.Symbol(n)]

                # if sub_s.site.name == Site.default:
                #     all_defauly
                #

            if k in d and d[k]:
                d[k].append(k)
        return d

    @property
    def to_sum_dict(self):
        """
        Provide users with dictionary to represent the summation relationships between species.

        :return: a list of names from species to sub-species and from binding energy to a list of species
        with the same binding energy.
        """
        d = {}
        included_species_symbols = set()
        for species_symbol, l in self.sub_species_dict.items():
            d[species_symbol] = l
            for sub_s_symbol in l:
                included_species_symbols.add(sub_s_symbol)

        for sy in self.all_symbols:
            if sy in included_species_symbols:
                continue
            species = self.species_from_symbol(sy)
            if len(species.orbitals) != 1:
                # TODO
                raise Exception("Our system currently doesn't support multiple orbitals")
            be = species.orbitals[0].binding_energy
            if be in self.be_name_dict:
                be_name_symbol = sym.Symbol(self.be_name_dict[be])
                if be_name_symbol not in d:
                    d[be_name_symbol] = []
                d[be_name_symbol].append(sy)
                included_species_symbols.add(sy)
        return d


    def symbol_from_name(self, name: str) -> sym.Symbol:
        """Gets the symbol for the given name, if it is a species.

        Args:
            name: The name of the species you want to get the symbol for.

        Raises:
            KeyError: If that's not a name for any species.

        Returns:
            A sym.Symbol corresponding to a species in the species manager.
            sm.species_from_symbol(sm.symbol_from_name('name') will work
            unless you are supposed to get a KeyError.
        """
        symbol = sym.Symbol(name)
        if symbol in self._species:
            return symbol
        else:
            raise KeyError(f'Name {name} corresponds to no species.')

    def color(self, specie: sym.Symbol) -> str:
        """Return the color for the given specie."""
        # TODO(Ye): I needed this stub for plotting purposes, feel free to
        # TODO: replace it with whatever system you made
        return self._colors[specie]

    def as_dict(self) -> dict:
        """Return a MSON-serializable dict representation."""
        d = {
            '@module': self.__class__.__module__,
            '@class': self.__class__.__name__,
            '@version': lblcrn.__version__,  # TODO: Better way to do this?
            'species': {}
        }

        for symbol, species in self._species.items():
            d['species'][symbol.name] = species.as_dict()

        return d

    @classmethod
    def from_dict(cls, d: dict):
        """Load from a dict representation."""
        decode = monty.json.MontyDecoder().process_decoded

        species_dict = {}
        for name, species in d['species'].items():
            species_dict[sym.Symbol(name)] = decode(species)
        d['species'] = species_dict

        return cls(**d)

    def __str__(self):
        s = self.__class__.__name__ + ' with species:\n'
        for species in self._species.values():
            species_lines = str(species).splitlines()
            s += ''.join([f'\t{line}\n' for line in species_lines])
        return s

    def __repr__(self):
        return f'{self.__class__.__name__}(species={repr(self._species)})'

    sp = make_species
    get = symbol_from_name
    __getitem__ = species_from_symbol<|MERGE_RESOLUTION|>--- conflicted
+++ resolved
@@ -15,18 +15,19 @@
     print(sm[x])
 """
 
-<<<<<<< HEAD
-=======
+import itertools
 from typing import List, Optional, Union
 
 import lblcrn
->>>>>>> 07046ce1
 import monty.json
 import sympy as sym
 from lblcrn.common import color_to_RGB
 from lblcrn.crn_sym.surface import Site
 from typing import List, Tuple, Union
 
+_COLORS = itertools.cycle(['red', 'green', 'orange', 'blue', 'purple', 'pink',
+                           'yellow', 'gray', 'cyan'])
+
 class Orbital(monty.json.MSONable):
     """An orbital in a species.
 
@@ -76,10 +77,7 @@
         self.name_without_suffix = name
 
         self.orbitals = orbitals
-        if color:
-            self.color = color_to_RGB(color)
-        else:
-            self.color = color
+        self.color = color or next(_COLORS)
         self.parent = parent   # The parent of the species
         self.sub_species = {}   # The dictionary of sub species from name to the object
 
@@ -174,46 +172,32 @@
         else:
             self._species = {}
 
-<<<<<<< HEAD
         self.be_name_dict = {}
         self.default_surface_name = None
-
-    def make_species(self, name: Union[str, sym.Symbol], orbitals: Union[Orbital, List[Orbital]] = None,
-                     site: Site = None, sub_species_name: str = "", size=1) -> sym.Symbol:
-        """
-        Makes a sym.Symbol and a corresponding Species and keeps track of their correspondence.
-=======
-        if colors:
-            self._colors = colors
-        else:
-            self._colors = {}
 
     @property
     def species(self) -> List[sym.Symbol]:
         """All of the species."""
         return list(self._species.keys())
 
-    def make_species(self, name: str,
-                     orbitals: Union[Orbital, List[Orbital]],
-                     color: Optional[str]) -> sym.Symbol:
-        """Makes a sym.Symbol and a corresponding Species
->>>>>>> 07046ce1
-
+    def make_species(self, name: Union[str, sym.Symbol],
+                     orbitals: Union[Orbital, List[Orbital]] = None,
+                     site: Site = None,
+                     sub_species_name: str = "",
+                     size=1,
+                     color='', ) -> sym.Symbol:
+        """
+        Makes a sym.Symbol and a corresponding Species and keeps track of their correspondence.
         Keeps track of their correspondence.
         Orbitals can be either a list of orbitals or just one orbital
-
         TODO: use in the backend to consult for which products shall take two spots.
-
         Args:
             name: The name of the new species and of the symbol.
             orbitals: The Orbitals of the species. Can be an Orbital or a list
                 of Orbitals, just to be nice
-            color: The color you want this species to plot as.
-
         Returns:
              The sym.Symbol corresponding to the new Species.
         """
-<<<<<<< HEAD
         if isinstance(name, sym.Symbol):
             parent = self.species_from_symbol(name)
 
@@ -231,7 +215,7 @@
                 if default_site_sym not in self._species:
                     # TODO: change site.default to default name, as appropriate
                     self._species[default_site_sym] = parent.create_sub_species(site=Site(Site.default,
-                                                                                      parent.site))
+                                                                                          parent.site))
         else:
             symbol = sym.Symbol(name)
             if not isinstance(orbitals, list):
@@ -242,20 +226,11 @@
             #     symbol = sym.Symbol(s.name)
             # else:
             # TODO: size for other occasions
-            s = Species(name, orbitals, site=site, size=size)
+            s = Species(name, orbitals, site=site, size=size, color=color)
             # for name, new_species in s.sub_species.items():
             #     self._species[sym.Symbol(name)] = new_species
 
         self._species[symbol] = s
-=======
-        symbol = sym.Symbol(name)
-
-        if not isinstance(orbitals, list):
-            orbitals = [orbitals]
-
-        self._species[symbol] = Species(name, orbitals)
-        self._colors[symbol] = color  # TODO: Make this
->>>>>>> 07046ce1
         return symbol
 
     def name_be(self, name: str, value: float, orbital_name: str = "1S") -> None:
@@ -408,12 +383,6 @@
         else:
             raise KeyError(f'Name {name} corresponds to no species.')
 
-    def color(self, specie: sym.Symbol) -> str:
-        """Return the color for the given specie."""
-        # TODO(Ye): I needed this stub for plotting purposes, feel free to
-        # TODO: replace it with whatever system you made
-        return self._colors[specie]
-
     def as_dict(self) -> dict:
         """Return a MSON-serializable dict representation."""
         d = {
