"""Classes for defining chemical species.

Ideally we'd transition to using pymatgen's stuff, but before then, this is
good.

Exports:
    Orbital: An orbital in a species.
    Species: A chemical species with a name and orbitals.
    SpeciesManager: A smart wrapper of a dictionary {sym.Symbol: Species}.

Usage:
    # Create and print a new species X.
    sm = SpeciesManager()
    x = sm.sp('X', Orbital('1s', 340))
    print(sm[x])
"""

import monty.json
import sympy as sym
from lblcrn.common import color_to_RGB
from lblcrn.crn_sym.surface import Site
from typing import List, Tuple, Union

class Orbital(monty.json.MSONable):
    """An orbital in a species.

    This isn't actually a whole orbital. If you want to represent an orbital
    with splitting, you represent it with two orbitals, each with their own
    splitting coefficient.

    Attributes:
        name: The name of the orbital, e.g. 1s, 2p-1/2
        binding_energy: The binding energy of the orbital
        splitting: The splitting coefficient, these should sum to one.
    """

    def __init__(self, name: str, binding_energy: float, splitting: float = 1):
        self.name = name
        self.binding_energy = binding_energy
        self.splitting = splitting

    def __str__(self):
        if self.splitting == 1:
            return f'{self.name} @ {self.binding_energy} eV'
        else:
            return f'{self.name} @ {self.binding_energy} eV, ' \
                   f'splitting {self.splitting}'

    def __repr__(self):
        if self.splitting == 1:
            return f'{self.__class__.__name__}(name={repr(self.name)}, ' \
                   f'binding_energy={repr(self.binding_energy)})'
        else:
            return f'{self.__class__.__name__}(name={repr(self.name)}, ' \
                   f'binding_energy={repr(self.binding_energy)}, ' \
                   f'splitting={repr(self.splitting)})'


class Species(monty.json.MSONable):
    """A chemical species with a name and orbitals.

    Attributes:
        name: The name of the species.
        orbitals: A list of Orbitals.
    """

    def __init__(self, name: str, orbitals: List[Orbital], color: Union[Tuple[int], List[int], str] = None,
                 parent=None, site: Site = None, include_sub_species: bool=True, size: int = 1):
        self.name = name
        self.name_without_suffix = name

        self.orbitals = orbitals
        if color:
            self.color = color_to_RGB(color)
        else:
            self.color = color
        self.parent = parent   # The parent of the species
        self.sub_species = {}   # The dictionary of sub species from name to the object

        self.site = site
        self.size = size
        if include_sub_species and self.site and self.site != Site.default:
            self.create_sub_species(suffix=site.name, color=self.color)

    def create_sub_species(self, suffix: str = "", color: Union[Tuple[int], List[int], str] = "", entire_name: str ="",
                           orbitals: Union[Orbital, List[Orbital]] = None, site: Site = None):
        if not entire_name:
            if site:
                suffix = site.name
            elif not suffix:
                suffix = f"sub_{len(self.sub_species)}"
            entire_name = f"{self.name_without_suffix}_{suffix}"

            # If a non-default site is added, add a new species
            self.name = f"{self.name_without_suffix}_{Site.default}"

        elif suffix:
            raise Exception(f"Both suffix={suffix} and entire_name {entire_name} provided to " +
                            f"create_sub_species_function")
        if not color:
            color = self.color
        if orbitals is None:
            orbitals = self.orbitals

        sub_species = Species(entire_name, orbitals, color=color, parent=self, site=site, include_sub_species=False)
        sub_species.name_without_suffix = self.name_without_suffix

        if entire_name in self.sub_species:
            raise Exception(f"species {self.name} already has sub species {repr(self.sub_species[entire_name])} " +
                            f"with name {entire_name}.")
        else:
            self.sub_species[entire_name] = sub_species
        return sub_species

    def sub_species_by_name(self, name: str):
        """
        :param name: name of the species
        :return: the species, if found
        """
        if name in self.sub_species:
            return self.sub_species[name]
        else:
            raise Exception(f"Species {self.name} doesn't have a sub-species with name {name}.")

    def sub_species_by_suffix(self, suffix: str):
        """
        :param suffix: the suffix of the species
        :return: the sub_species with the suffix, if found
        """
        return self.sub_species_by_name(self.sub_species_name(suffix))

    def sub_species_name(self, suffix: str):
        """
        :param suffix: suffix of the sub_species
        :return: the sub_species's name
        """
        return f"{self.name_without_suffix}_{suffix}"

    def __str__(self):
        orbitals = [str(orbital) for orbital in self.orbitals]
        if self.color:
            return f'{self.name}, orbitals: {orbitals}, color: {str(self.color)}, size: {str(self.size)}'
        return f'{self.name}, orbitals: {orbitals}, size: {str(self.size)}'

    def __repr__(self):
        return f'{self.__class__.__name__}(name={repr(self.name)}, ' \
               f'orbitals={repr(self.orbitals)}' + f'color={repr(self.color)}, size={self.size})'


class SpeciesManager(monty.json.MSONable):
    """A smart wrapper of a dictionary {sym.Symbol: Species}.

    Exists for the purpose of keeping track of which symbols correspond to
    which speices.

    You can create symbols/species pairs with SpeciesManager.sp and access
    them with SpeciesManager[], which forward to the more verbosely-named
    make_species and species_from_symbol.

    If you need to, you can get a symbol which corresponds to a species with
    SpeciesManager.get, which forwards to symbol_from_name. This is useful if,
    for example you loaded the SpeciesManager from a file.
    """

    def __init__(self, species: dict = None):
        if species:
            self._species = species
        else:
            self._species = {}

        self.be_name_dict = {}
        self.default_surface_name = None

    def make_species(self, name: Union[str, sym.Symbol], orbitals: Union[Orbital, List[Orbital]] = None,
                     site: Site = None, sub_species_name: str = "", size=1) -> sym.Symbol:
        """
        Makes a sym.Symbol and a corresponding Species and keeps track of their correspondence.

        Keeps track of their correspondence.
        Orbitals can be either a list of orbitals or just one orbital

        TODO: use in the backend to consult for which products shall take two spots.

        Args:
            name: The name of the new species and of the symbol.
            orbitals: The Orbitals of the species. Can be an Orbital or a list
                of Orbitals, just to be nice

        Returns:
             The sym.Symbol corresponding to the new Species.
        """
        if isinstance(name, sym.Symbol):
            parent = self.species_from_symbol(name)

            if sub_species_name:
                name = sub_species_name
                if site:
                    name += site.name
                s = parent.create_sub_species(entire_name=name, site=site)
                symbol = sym.Symbol(name)
            else:
                s = parent.create_sub_species(site=site)
                symbol = sym.Symbol(parent.sub_species_name(site.name))

                default_site_sym = sym.Symbol(parent.sub_species_name(Site.default))
                if default_site_sym not in self._species:
                    # TODO: change site.default to default name, as appropriate
                    self._species[default_site_sym] = parent.create_sub_species(site=Site(Site.default,
                                                                                      parent.site))
        else:
            symbol = sym.Symbol(name)
            if not isinstance(orbitals, list):
                orbitals = [orbitals]

            # if symbol in self._species:
            #     s = self._species[symbol].create_sub_species(suffix=site.name)
            #     symbol = sym.Symbol(s.name)
            # else:
            # TODO: size for other occasions
            s = Species(name, orbitals, site=site, size=size)
            # for name, new_species in s.sub_species.items():
            #     self._species[sym.Symbol(name)] = new_species

        self._species[symbol] = s
        return symbol

    def name_be(self, name: str, value: float, orbital_name: str = "1S") -> None:
        """
        name: the name for the binding energy
        value: numerical value of the binding energy
        """
        self.be_name_dict[value] = name
        # add a placeholder species
        self.make_species(name, [Orbital(orbital_name, value)])

    def species_from_symbol(self, key: sym.Symbol) -> Species:
        return self._species[key]

<<<<<<< HEAD
    def symbol_in_sm(self, key: sym.Symbol) -> bool:
        return key in self._species

    @property
    def symbols_ordering(self):
        return sorted(self._species, key=lambda s: str(s))
=======
    def get_site_name(self, species_name: str) -> str:
        """
        Return the site name of the site where the species is supposed to be.
        """
        if sym.Symbol(species_name) in self._species:
            site = self.species_from_symbol(sym.Symbol(species_name)).site
            if site is None:
                return self.default_surface_name
            elif site.name == Site.default:
                return site.surface.name
            else:
                return site.name
        # the species_name refers to a site
        else:
            return species_name
        
>>>>>>> 42d0edca

    @property
    def all_species(self):
        return set(self._species.values())

    @property
    def large_species(self):
        res = set()
        for s in self.all_species:
            if s.size > 1:
                res.add(s)
        return res

    @property
    def large_species_dict(self):
        """
        Return a dictionary. This is primarily for use inside the surface crn back-end.
        """
        return {species.name: species.size for species in self.large_species}

    @property
    def all_symbols(self):
        return sorted(list(self._species.keys()), key=lambda s: str(s))

    @property
    def aggregated_symbols(self):
        """
        1. For species with various sites, only the symbol containing the default name would be included.

        2. AFTER RULE 1 IS EXECUTED, symbols with the same binding energy shall be grouped together.
        """
        pass

    @property
    def backend_symbols(self):
        """
        Symbols corresponding to species used in the simulation backend.
        """
        pass


    @property
    def sub_species_dict(self):
        """
        :return: a dictionary from all parent species symbol to a list of its subspecies symbols
        """
        d = {}
        for k, v in self._species.items():
            all_default = False
            for n, sub_s in v.sub_species.items():
                if sym.Symbol(n) in self._species:
                    if k in d:
                        d[k].append(sym.Symbol(n))
                    else:
                        d[k] = [sym.Symbol(n)]

                # if sub_s.site.name == Site.default:
                #     all_defauly
                #

            if k in d and d[k]:
                d[k].append(k)
        return d

    @property
    def to_sum_dict(self):
        """
        Provide users with dictionary to represent the summation relationships between species.

        :return: a list of names from species to sub-species and from binding energy to a list of species
        with the same binding energy.
        """
        d = {}
        included_species_symbols = set()
        for species_symbol, l in self.sub_species_dict.items():
            d[species_symbol] = l
            for sub_s_symbol in l:
                included_species_symbols.add(sub_s_symbol)

        for sy in self.all_symbols:
            if sy in included_species_symbols:
                continue
            species = self.species_from_symbol(sy)
            if len(species.orbitals) != 1:
                # TODO
                raise Exception("Our system currently doesn't support multiple orbitals")
            be = species.orbitals[0].binding_energy
            if be in self.be_name_dict:
                be_name_symbol = sym.Symbol(self.be_name_dict[be])
                if be_name_symbol not in d:
                    d[be_name_symbol] = []
                d[be_name_symbol].append(sy)
                included_species_symbols.add(sy)
        return d


    def symbol_from_name(self, name: str) -> sym.Symbol:
        """Gets the symbol for the given name, if it is a species.

        Args:
            name: The name of the species you want to get the symbol for.

        Raises:
            KeyError: If that's not a name for any species.

        Returns:
            A sym.Symbol corresponding to a species in the species manager.
            sm.species_from_symbol(sm.symbol_from_name('name') will work
            unless you are supposed to get a KeyError.
        """
        symbol = sym.Symbol(name)
        if symbol in self._species:
            return symbol
        else:
            raise KeyError(f'Name {name} corresponds to no species.')

    def as_dict(self) -> dict:
        """Return a MSON-serializable dict representation."""
        d = {
            '@module': self.__class__.__module__,
            '@class': self.__class__.__name__,
            '@version': lblcrn.__version__,  # TODO: Better way to do this?
            'species': {}
        }

        for symbol, species in self._species.items():
            d['species'][symbol.name] = species.as_dict()

        return d

    @classmethod
    def from_dict(cls, d: dict):
        """Load from a dict representation."""
        decode = monty.json.MontyDecoder().process_decoded

        species_dict = {}
        for name, species in d['species'].items():
            species_dict[sym.Symbol(name)] = decode(species)
        d['species'] = species_dict

        return cls(**d)

    def __str__(self):
        s = self.__class__.__name__ + ' with species:\n'
        for species in self._species.values():
            species_lines = str(species).splitlines()
            s += ''.join([f'\t{line}\n' for line in species_lines])
        return s

    def __repr__(self):
        return f'{self.__class__.__name__}(species={repr(self._species)})'

    sp = make_species
    get = symbol_from_name
    __getitem__ = species_from_symbol<|MERGE_RESOLUTION|>--- conflicted
+++ resolved
@@ -236,14 +236,13 @@
     def species_from_symbol(self, key: sym.Symbol) -> Species:
         return self._species[key]
 
-<<<<<<< HEAD
     def symbol_in_sm(self, key: sym.Symbol) -> bool:
         return key in self._species
 
     @property
     def symbols_ordering(self):
         return sorted(self._species, key=lambda s: str(s))
-=======
+
     def get_site_name(self, species_name: str) -> str:
         """
         Return the site name of the site where the species is supposed to be.
@@ -259,8 +258,6 @@
         # the species_name refers to a site
         else:
             return species_name
-        
->>>>>>> 42d0edca
 
     @property
     def all_species(self):
